/* sdsl - succinct data structures library
    Copyright (C) 2014 Simon Gog

    This program is free software: you can redistribute it and/or modify
    it under the terms of the GNU General Public License as published by
    the Free Software Foundation, either version 3 of the License, or
    (at your option) any later version.

    This program is distributed in the hope that it will be useful,
    but WITHOUT ANY WARRANTY; without even the implied warranty of
    MERCHANTABILITY or FITNESS FOR A PARTICULAR PURPOSE.  See the
    GNU General Public License for more details.

    You should have received a copy of the GNU General Public License
    along with this program.  If not, see http://www.gnu.org/licenses/ .
*/
/*! \file wm_int.hpp
    \brief wm_int.hpp contains a specialized class for a wavelet tree for
           sequences over large alphabets.
    \author Simon Gog
*/
#ifndef INCLUDED_SDSL_WM_INT
#define INCLUDED_SDSL_WM_INT

#include "sdsl_concepts.hpp"
#include "int_vector.hpp"
#include "rank_support_v.hpp"
#include "select_support_mcl.hpp"
#include "wt_helper.hpp"
#include "util.hpp"
#include <set> // for calculating the alphabet size
#include <map> // for mapping a symbol to its lexicographical index
#include <algorithm> // for std::swap
#include <stdexcept>
#include <vector>
#include <queue>
#include <utility>

//! Namespace for the succinct data structure library.
namespace sdsl
{

//! A wavelet tree class for integer sequences.
/*!
 * \tparam t_bitvector   Type of the bitvector used for representing the wavelet tree.
 * \tparam t_rank        Type of the support structure for rank on pattern `1`.
 * \tparam t_select      Type of the support structure for select on pattern `1`.
 * \tparam t_select_zero Type of the support structure for select on pattern `0`.
 *
 * This wavelet tree variant does not store the two children of a node v aligned
 * with v; it is also known as wavelet matrix.
 *
 * \par References
 *      [1] F. Claude, G. Navarro: ,,The Wavelet Matrix'', Proceedings of
 *          SPIRE 2012.
 *
 *   @ingroup wt
 */
template<class t_bitvector   = bit_vector,
         class t_rank        = typename t_bitvector::rank_1_type,
         class t_select      = typename t_bitvector::select_1_type,
         class t_select_zero = typename t_bitvector::select_0_type>
class wm_int
{
    public:

        typedef int_vector<>::size_type              size_type;
        typedef int_vector<>::value_type             value_type;
        typedef typename t_bitvector::difference_type difference_type;
        typedef random_access_const_iterator<wm_int> const_iterator;
        typedef const_iterator                       iterator;
        typedef t_bitvector                          bit_vector_type;
        typedef t_rank                               rank_1_type;
        typedef t_select                             select_1_type;
        typedef t_select_zero                        select_0_type;
        typedef wt_tag                               index_category;
        typedef int_alphabet_tag                     alphabet_category;
        enum 	{lex_ordered=0};
        enum    {traversable=true};

        typedef std::pair<value_type, size_type>     point_type;
        typedef std::vector<point_type>              point_vec_type;
        typedef std::pair<size_type, point_vec_type> r2d_res_type;

        struct node_type;


    protected:

        size_type              m_size  = 0;
        size_type              m_sigma = 0;    //<- \f$ |\Sigma| \f$
        bit_vector_type        m_tree;         // bit vector to store the wavelet tree
        rank_1_type            m_tree_rank;    // rank support for the wavelet tree bit vector
        select_1_type          m_tree_select1; // select support for the wavelet tree bit vector
        select_0_type          m_tree_select0;
        uint32_t               m_max_level = 0;
        int_vector<64>         m_zero_cnt;     // m_zero_cnt[i] contains the number of zeros in level i
        int_vector<64>         m_rank_level;   // m_rank_level[i] contains m_tree_rank(i*size())
        mutable int_vector<64> m_path_off;     // array keeps track of path offset in select-like methods
        mutable int_vector<64> m_path_rank_off;// array keeps track of rank values for the offsets

        void copy(const wm_int& wt)
        {
            m_size          = wt.m_size;
            m_sigma         = wt.m_sigma;
            m_tree          = wt.m_tree;
            m_tree_rank     = wt.m_tree_rank;
            m_tree_rank.set_vector(&m_tree);
            m_tree_select1  = wt.m_tree_select1;
            m_tree_select1.set_vector(&m_tree);
            m_tree_select0  = wt.m_tree_select0;
            m_tree_select0.set_vector(&m_tree);
            m_max_level     = wt.m_max_level;
            m_zero_cnt      = wt.m_zero_cnt;
            m_rank_level    = wt.m_rank_level;
            m_path_off      = wt.m_path_off;
            m_path_rank_off = wt.m_path_rank_off;
        }

    private:

        void init_buffers(uint32_t max_level)
        {
            m_path_off = int_vector<64>(max_level+1);
            m_path_rank_off = int_vector<64>(max_level+1);
        }

    public:

        const size_type&       sigma = m_sigma;         //!< Effective alphabet size of the wavelet tree.
        const bit_vector_type& tree  = m_tree;          //!< A concatenation of all bit vectors of the wavelet tree.
        const uint32_t&        max_level = m_max_level; //!< Maximal level of the wavelet tree.

        //! Default constructor
        wm_int()
        {
            init_buffers(m_max_level);
        };

        //! Semi-external constructor
        /*! \param buf         File buffer of the int_vector for which the wm_int should be build.
         *  \param size        Size of the prefix of v, which should be indexed.
         *  \param max_level   Maximal level of the wavelet tree. If set to 0, determined automatically.
         *    \par Time complexity
         *        \f$ \Order{n\log|\Sigma|}\f$, where \f$n=size\f$
         *        I.e. we need \Order{n\log n} if rac is a permutation of 0..n-1.
         *    \par Space complexity
         *        \f$ n\log|\Sigma| + O(1)\f$ bits, where \f$n=size\f$.
         */
        template<uint8_t int_width>
        wm_int(int_vector_buffer<int_width>& buf, size_type size,
               uint32_t max_level=0) : m_size(size)
        {
            init_buffers(m_max_level);
            if (0 == m_size)
                return;
            size_type n = buf.size();  // set n
            if (n < m_size) {
                throw std::logic_error("n="+util::to_string(n)+" < "+util::to_string(m_size)+"=m_size");
                return;
            }
            m_sigma = 0; // init sigma

            int_vector<int_width> rac(m_size, 0, buf.width());  // initialize rac

            value_type x = 1;  // variable for the biggest value in rac
            for (size_type i=0; i < m_size; ++i) { // detect the largest value in rac
                if (buf[i] > x)
                    x = buf[i];
                rac[i] = buf[i];
            }

            if (max_level == 0) {
                m_max_level = bits::hi(x)+1; // we need max_level bits to represent all values in the range [0..x]
            } else {
                m_max_level = max_level;
            }
            init_buffers(m_max_level);


            std::string tree_out_buf_file_name = tmp_file(buf.filename(), "_m_tree");
            osfstream tree_out_buf(tree_out_buf_file_name, std::ios::binary | std::ios::trunc | std::ios::out);   // open buffer for tree
            size_type bit_size = m_size*m_max_level;
            tree_out_buf.write((char*) &bit_size, sizeof(bit_size));    // write size of bit_vector

            std::string zero_buf_file_name = tmp_file(buf.filename(), "_zero_buf");

            size_type tree_pos = 0;
            uint64_t tree_word = 0;

            m_zero_cnt = int_vector<64>(m_max_level, 0); // zeros at level i

            for (uint32_t k=0; k<m_max_level; ++k) {
                uint8_t        width = m_max_level-k-1;
                const uint64_t mask  = 1ULL<<width;
                uint64_t       x     = 0;
                size_type      zeros = 0;
                int_vector_buffer<> zero_buf(zero_buf_file_name, std::ios::out, 1024*1024, m_max_level);
                for (size_t i=0; i<m_size; ++i) {
                    x = rac[i];
                    if (x&mask) {
                        tree_word |= (1ULL << (tree_pos&0x3FULL));
                        zero_buf.push_back(x);
                    } else {
                        rac[zeros++ ] = x;
                    }
                    ++tree_pos;
                    if ((tree_pos & 0x3FULL) == 0) { // if tree_pos % 64 == 0 write old word
                        tree_out_buf.write((char*) &tree_word, sizeof(tree_word));
                        tree_word = 0;
                    }
                }
                m_zero_cnt[k] = zeros;
                for (size_t i=zeros; i<m_size; ++i) {
                    rac[i] = zero_buf[i-zeros];
                }
            }
            if ((tree_pos & 0x3FULL) != 0) { // if tree_pos % 64 > 0 => there are remaining entries we have to write
                tree_out_buf.write((char*) &tree_word, sizeof(tree_word));
            }
            sdsl::remove(zero_buf_file_name);
            tree_out_buf.close();
            m_sigma = std::unique(rac.begin(), rac.end()) - rac.begin();
            rac.resize(0);
            bit_vector tree;
            load_from_file(tree, tree_out_buf_file_name);
            sdsl::remove(tree_out_buf_file_name);
            m_tree = bit_vector_type(std::move(tree));
            util::init_support(m_tree_rank, &m_tree);
            util::init_support(m_tree_select0, &m_tree);
            util::init_support(m_tree_select1, &m_tree);
            m_rank_level = int_vector<64>(m_max_level, 0);
            for (uint32_t k=0; k<m_rank_level.size(); ++k) {
                m_rank_level[k] = m_tree_rank(k*m_size);
            }
        }

        //! Copy constructor
        wm_int(const wm_int& wt)
        {
            copy(wt);
        }

        //! Copy constructor
        wm_int(wm_int&& wt)
        {
            *this = std::move(wt);
        }

        //! Assignment operator
        wm_int& operator=(const wm_int& wt)
        {
            if (this != &wt) {
                copy(wt);
            }
            return *this;
        }

        //! Assignment move operator
        wm_int& operator=(wm_int&& wt)
        {
            if (this != &wt) {
                m_size          = wt.m_size;
                m_sigma         = wt.m_sigma;
                m_tree          = std::move(wt.m_tree);
                m_tree_rank     = std::move(wt.m_tree_rank);
                m_tree_rank.set_vector(&m_tree);
                m_tree_select1  = std::move(wt.m_tree_select1);
                m_tree_select1.set_vector(&m_tree);
                m_tree_select0  = std::move(wt.m_tree_select0);
                m_tree_select0.set_vector(&m_tree);
                m_max_level     = std::move(wt.m_max_level);
                m_zero_cnt      = std::move(wt.m_zero_cnt);
                m_rank_level    = std::move(wt.m_rank_level);
                m_path_off      = std::move(wt.m_path_off);
                m_path_rank_off = std::move(wt.m_path_rank_off);
            }
            return *this;
        }

        //! Swap operator
        void swap(wm_int& wt)
        {
            if (this != &wt) {
                std::swap(m_size, wt.m_size);
                std::swap(m_sigma,  wt.m_sigma);
                m_tree.swap(wt.m_tree);
                util::swap_support(m_tree_rank, wt.m_tree_rank, &m_tree, &(wt.m_tree));
                util::swap_support(m_tree_select1, wt.m_tree_select1, &m_tree, &(wt.m_tree));
                util::swap_support(m_tree_select0, wt.m_tree_select0, &m_tree, &(wt.m_tree));
                std::swap(m_max_level,  wt.m_max_level);
                m_zero_cnt.swap(wt.m_zero_cnt);
                m_rank_level.swap(wt.m_rank_level);
                m_path_off.swap(wt.m_path_off);
                m_path_rank_off.swap(wt.m_path_rank_off);
            }
        }

        //! Returns the size of the original vector.
        size_type size()const
        {
            return m_size;
        }

        //! Returns whether the wavelet tree contains no data.
        bool empty()const
        {
            return m_size == 0;
        }

        //! Recovers the i-th symbol of the original vector.
        /*! \param i The index of the symbol in the original vector.
         *  \returns The i-th symbol of the original vector.
         *  \par Precondition
         *       \f$ i < size() \f$
         */
        value_type operator[](size_type i)const
        {
            assert(i < size());
            value_type res = 0;
            for (uint32_t k=0; k < m_max_level; ++k) {
                res <<= 1;
                size_type rank_ones = m_tree_rank(i) - m_rank_level[k];
                if (m_tree[i]) { // one at position i => follow right child
                    i = (k+1)*m_size + m_zero_cnt[k] + rank_ones;
                    res |= 1;
                } else { // zero at position i => follow left child
                    auto rank_zeros = (i - k*m_size) - rank_ones;
                    i = (k+1)*m_size + rank_zeros;
                }
            }
            return res;
        };

        //! Calculates how many symbols c are in the prefix [0..i-1] of the supported vector.
        /*!
         *  \param i The exclusive index of the prefix range [0..i-1], so \f$i\in[0..size()]\f$.
         *  \param c The symbol to count the occurrences in the prefix.
         *    \returns The number of occurrences of symbol c in the prefix [0..i-1] of the supported vector.
         *  \par Time complexity
         *       \f$ \Order{\log |\Sigma|} \f$
         *  \par Precondition
         *       \f$ i \leq size() \f$
         */
        size_type rank(size_type i, value_type c)const
        {
            assert(i <= size());
            if (((1ULL)<<(m_max_level))<=c) { // c is greater than any symbol in wt
                return 0;
            }
            size_type b = 0; // start position of the interval
            uint64_t mask = (1ULL) << (m_max_level-1);
            for (uint32_t k=0; k < m_max_level and i; ++k) {
                size_type rank_b = m_tree_rank(b);
                size_type ones   = m_tree_rank(b + i) - rank_b; // ones in [b..i)
                size_type ones_p = rank_b - m_rank_level[k];    // ones in [level_b..b)
                if (c & mask) { // search for a one at this level
                    i = ones;
                    b = (k+1)*m_size + m_zero_cnt[k] + ones_p;
                } else { // search for a zero at this level
                    i = i-ones;
                    b = (k+1)*m_size + (b - k*m_size - ones_p);
                }
                mask >>= 1;
            }
            return i;
        };

        //! Calculates how many occurrences of symbol wt[i] are in the prefix [0..i-1] of the original sequence.
        /*!
         *  \param i The index of the symbol.
         *  \return  Pair (rank(wt[i],i),wt[i])
         *  \par Precondition
         *       \f$ i < size() \f$
         */
        std::pair<size_type, value_type>
        inverse_select(size_type i)const
        {
            assert(i < size());
            value_type c = 0;
            size_type b = 0; // start position of the interval
            uint64_t mask = (1ULL) << (m_max_level-1);
            for (uint32_t k=0; k < m_max_level; ++k) {
                size_type rank_b = m_tree_rank(b);
                size_type ones   = m_tree_rank(b + i) - rank_b; // ones in [b..i)
                size_type ones_p = rank_b - m_rank_level[k];    // ones in [level_b..b)
                c<<=1;
                if (m_tree[b+i]) { // go to the right child
                    i = ones;
                    b = (k+1)*m_size + m_zero_cnt[k] + ones_p;
                    c|=1;
                } else { // go to the left child
                    i = i-ones;
                    b = (k+1)*m_size + (b - k*m_size - ones_p);
                }
                mask >>= 1;
            }
            return std::make_pair(i,c);
        }

        //! Calculates the i-th occurrence of the symbol c in the supported vector.
        /*!
         *  \param i The i-th occurrence.
         *  \param c The symbol c.
         *  \par Time complexity
         *       \f$ \Order{\log |\Sigma|} \f$
         *  \par Precondition
         *       \f$ 1 \leq i \leq rank(size(), c) \f$
         */
        size_type select(size_type i, value_type c)const
        {
            assert(1 <= i and i <= rank(size(), c));
            uint64_t mask = 1ULL << (m_max_level-1);
            m_path_off[0] = m_path_rank_off[0] = 0;
            size_type b = 0; // start position of the interval
            size_type r = i;
            for (uint32_t k=0; k < m_max_level and i; ++k) {
                size_type rank_b = m_tree_rank(b);
                size_type ones   = m_tree_rank(b + r) - rank_b; // ones in [b..i)
                size_type ones_p = rank_b - m_rank_level[k];    // ones in [0..b)
                if (c & mask) { // search for a one at this level
                    r = ones;
                    b = (k+1)*m_size + m_zero_cnt[k] + ones_p;
                } else { // search for a zero at this level
                    r = r-ones;
                    b = (k+1)*m_size + (b - k*m_size - ones_p);
                }
                mask >>= 1;
                m_path_off[k+1] = b;
                m_path_rank_off[k] = rank_b;
            }
            mask = 1ULL;
            for (uint32_t k=m_max_level; k>0; --k) {
                b = m_path_off[k-1];
                size_type rank_b = m_path_rank_off[k-1];
                if (c & mask) { // right child => search i'th one
                    i = m_tree_select1(rank_b + i) - b + 1;
                } else { // left child => search i'th zero
                    i = m_tree_select0(b - rank_b + i) - b + 1;
                }
                mask <<= 1;
            }
            return i-1;
        };

        //! range_search_2d searches points in the index interval [lb..rb] and value interval [vlb..vrb].
        /*! \param lb     Left bound of index interval (inclusive)
         *  \param rb     Right bound of index interval (inclusive)
         *  \param vlb    Left bound of value interval (inclusive)
         *  \param vrb    Right bound of value interval (inclusive)
         *  \param report Should the matching points be returned?
         *  \return Pair (#of found points, vector of points), the vector is empty when
         *          report = false.
         */
        std::pair<size_type, std::vector<std::pair<value_type, size_type>>>
        range_search_2d(size_type lb, size_type rb, value_type vlb, value_type vrb,
                        bool report=true) const
        {

            if (vrb > (1ULL << m_max_level))
                vrb = (1ULL << m_max_level);
            if (vlb > vrb)
                return make_pair(0, point_vec_type());
            size_type cnt_answers = 0;
            point_vec_type point_vec;
            if (lb <= rb) {
                std::vector<size_type> is(m_max_level+1);
                std::vector<size_type> rank_off(m_max_level+1);
                _range_search_2d(root(), {lb, rb}, vlb, vrb, 0, is,
                                 rank_off, point_vec, report, cnt_answers);
            }
            return make_pair(cnt_answers, point_vec);
        }

        void
        _range_search_2d(node_type v, range_type r, value_type vlb,
                         value_type vrb, size_type ilb, std::vector<size_type>& is,
                         std::vector<size_type>& rank_off, point_vec_type& point_vec,
                         bool report, size_type& cnt_answers)
        const
        {
            using std::get;
            if (get<0>(r) > get<1>(r))
                return;
            is[v.level] = v.offset + get<0>(r);

            if (v.level == m_max_level) {
                for (size_type j=1; j <= sdsl::size(r) and report; ++j) {
                    size_type i = j;
                    size_type c = v.sym;
                    for (uint32_t k=m_max_level; k>0; --k) {
                        size_type offset = is[k-1];
                        size_type rank_offset = rank_off[k-1];
                        if (c&1) {
                            i = m_tree_select1(rank_offset+i)-offset+1;
                        } else {
                            i = m_tree_select0(offset-rank_offset+i)-offset+1;
                        }
                        c >>= 1;
                    }
                    point_vec.emplace_back(is[0]+i-1, v.sym);
                }
                cnt_answers += sdsl::size(r);
                return;
            } else {
                rank_off[v.level] = m_tree_rank(is[v.level]);
            }
            size_type irb = ilb + (1ULL << (m_max_level-v.level));
            size_type mid = (irb + ilb)>>1;

            auto c_v = expand(v);
            auto c_r = expand(v, r);

            if (!sdsl::empty(get<0>(c_r)) and  vlb < mid and mid) {
                _range_search_2d(get<0>(c_v),get<0>(c_r), vlb,
                                 std::min(vrb,mid-1), ilb, is, rank_off,
                                 point_vec, report, cnt_answers);
            }
            if (!sdsl::empty(get<1>(c_r)) and vrb >= mid) {
                _range_search_2d(get<1>(c_v), get<1>(c_r), std::max(mid, vlb),
                                 vrb, mid, is, rank_off, point_vec, report,
                                 cnt_answers);
            }
        }

        //! Returns a const_iterator to the first element.
        const_iterator begin()const
        {
            return const_iterator(this, 0);
        }

        //! Returns a const_iterator to the element after the last element.
        const_iterator end()const
        {
            return const_iterator(this, size());
        }


        //! Serializes the data structure into the given ostream
        size_type serialize(std::ostream& out, structure_tree_node* v=nullptr, std::string name="")const
        {
            structure_tree_node* child = structure_tree::add_child(v, name, util::class_name(*this));
            size_type written_bytes = 0;
            written_bytes += write_member(m_size, out, child, "size");
            written_bytes += write_member(m_sigma, out, child, "sigma");
            written_bytes += m_tree.serialize(out, child, "tree");
            written_bytes += m_tree_rank.serialize(out, child, "tree_rank");
            written_bytes += m_tree_select1.serialize(out, child, "tree_select_1");
            written_bytes += m_tree_select0.serialize(out, child, "tree_select_0");
            written_bytes += write_member(m_max_level, out, child, "max_level");
            written_bytes += m_zero_cnt.serialize(out, child, "zero_cnt");
            written_bytes += m_rank_level.serialize(out, child, "rank_level");
            structure_tree::add_size(child, written_bytes);
            return written_bytes;
        }

        //! Loads the data structure from the given istream.
        void load(std::istream& in)
        {
            read_member(m_size, in);
            read_member(m_sigma, in);
            m_tree.load(in);
            m_tree_rank.load(in, &m_tree);
            m_tree_select1.load(in, &m_tree);
            m_tree_select0.load(in, &m_tree);
            read_member(m_max_level, in);
            m_zero_cnt.load(in);
            m_rank_level.load(in);
            init_buffers(m_max_level);
        }

        //! Represents a node in the wavelet tree
        struct node_type {
            size_type  offset   = 0;
            size_type  size     = 0;
            size_type  level    = 0;
            value_type sym      = 0;

            // Default constructor
            node_type(size_type o=0, size_type sz=0, size_type l=0,
                      value_type sy=0) :
                offset(o), size(sz), level(l), sym(sy) {}

            // Copy constructor
            node_type(const node_type&) = default;

            // Move copy constructor
            node_type(node_type&&) = default;

            // Assignment operator
            node_type& operator=(const node_type&) = default;

            // Move assignment operator
            node_type& operator=(node_type&&) = default;

            // Comparator operator
            bool operator==(const node_type& v) const
            {
                return offset == v.offset;
            }

            // Smaller operator
            bool operator<(const node_type& v) const
            {
                return offset < v.offset;
            }

            // Greater operator
            bool operator>(const node_type& v) const
            {
                return offset > v.offset;
            }
        };


        //! Checks if the node is a leaf node
        bool is_leaf(const node_type& v) const
        {
            return v.level == m_max_level;
        }

<<<<<<< HEAD
=======
        //! Symbol of leaf node v
>>>>>>> 52b0945b
        value_type sym(const node_type& v) const
        {
            return v.sym;
        }

<<<<<<< HEAD
=======
        //! Random access container to bitvector of node v
        auto bit_vec(const node_type& v) const -> node_bv_container<t_bitvector> {
            return node_bv_container<t_bitvector>(begin(v), end(v));
        }

        //! Random access container to sequence of node v
        auto seq(const node_type& v) const -> random_access_container<std::function<value_type(size_type)>> {
            return random_access_container<std::function<value_type(size_type)>>([&v, this](size_type i)
            {
                node_type vv = v;
                while (!is_leaf(vv)) {
                    auto vs = expand(vv);
                    auto rs = expand(vv, {0, i});
                    bool bit = *(begin(vv)+i);
                    i = std::get<1>(rs[bit]);
                    vv = vs[bit];
                }
                return sym(vv);
            }, size(v));
        }

        //! Indicates if node v is empty
>>>>>>> 52b0945b
        bool empty(const node_type& v) const
        {
            return v.size == (size_type)0;
        }

        //! Return the size of node v
        auto size(const node_type& v) const -> decltype(v.size)
        {
            return v.size;
        }

        //! Return the root node
        node_type root() const
        {
            return node_type(0, m_size, 0, 0);
        }

        //! Returns the two child nodes of an inner node
        /*! \param v An inner node of a wavelet tree.
         *  \return Return a pair of nodes (left child, right child).
         *  \pre !is_leaf(v)
         */
        std::array<node_type, 2>
        expand(const node_type& v) const
        {
            node_type v_right = v;
            return expand(std::move(v_right));
        }

        //! Returns the two child nodes of an inner node
        /*! \param v An inner node of a wavelet tree.
         *  \return Return a pair of nodes (left child, right child).
         *  \pre !is_leaf(v)
         */
        std::array<node_type, 2>
        expand(node_type&& v) const
        {
            node_type v_left;
            size_type rank_b = m_tree_rank(v.offset);
            size_type ones   = m_tree_rank(v.offset+v.size)-rank_b; // ones in [b..size)
            size_type ones_p = rank_b - m_rank_level[v.level];      // ones in [level_b..b)

            v_left.offset = (v.level+1)*m_size + (v.offset - v.level*m_size) - ones_p;
            v_left.size   = v.size - ones;
            v_left.level  = v.level + 1;
            v_left.sym    = v.sym<<1;

            v.offset = (v.level+1)*m_size + m_zero_cnt[v.level] + ones_p;
            v.size   = ones;
            v.level  = v.level + 1;
            v.sym    = (v.sym<<1)|1;

            return {std::move(v_left), v};
        }

        //! Returns for each range its left and right child ranges
        /*! \param v      An inner node of an wavelet tree.
         *  \param ranges A vector of ranges. Each range [s,e]
         *                has to be contained in v=[v_s,v_e].
         *  \return A vector a range pairs. The first element of each
         *          range pair correspond to the original range
         *          mapped to the left child of v; the second element to the
         *          range mapped to the right child of v.
         *  \pre !is_leaf(v) and s>=v_s and e<=v_e
         */
        std::array<range_vec_type, 2>
        expand(const node_type& v,
               const range_vec_type& ranges) const
        {
            auto ranges_copy = ranges;
            return expand(v, std::move(ranges_copy));
        }

        //! Returns for each range its left and right child ranges
        /*! \param v      An inner node of an wavelet tree.
         *  \param ranges A vector of ranges. Each range [s,e]
         *                has to be contained in v=[v_s,v_e].
         *  \return A vector a range pairs. The first element of each
         *          range pair correspond to the original range
         *          mapped to the left child of v; the second element to the
         *          range mapped to the right child of v.
         *  \pre !is_leaf(v) and s>=v_s and e<=v_e
         */
        std::array<range_vec_type, 2>
        expand(const node_type& v,
               range_vec_type&& ranges) const
        {
            auto v_sp_rank = m_tree_rank(v.offset);  // this is already calculated in expand(v)
            range_vec_type res(ranges.size());
            size_t i = 0;
            for (auto& r : ranges) {
                auto sp_rank    = m_tree_rank(v.offset + r[0]);
                auto right_size = m_tree_rank(v.offset + r[1] + 1)
                                  - sp_rank;
                auto left_size  = (r[1]-r[0]+1)-right_size;

                auto right_sp = sp_rank - v_sp_rank;
                auto left_sp  = r[0] - right_sp;

                r = {left_sp, left_sp + left_size - 1};
                res[i++] = {right_sp, right_sp + right_size - 1};
            }
            return {ranges, std::move(res)};
        }

        //! Returns for a range its left and right child ranges
        /*! \param v An inner node of an wavelet tree.
         *  \param r A ranges [s,e], such that [s,e] is
         *           contained in v=[v_s,v_e].
         *  \return A range pair. The first element of the
         *          range pair correspond to the original range
         *          mapped to the left child of v; the second element to the
         *          range mapped to the right child of v.
         *  \pre !is_leaf(v) and s>=v_s and e<=v_e
         */
        std::array<range_type, 2>
        expand(const node_type& v, const range_type& r) const
        {
            auto v_sp_rank = m_tree_rank(v.offset);  // this is already calculated in expand(v)
            auto sp_rank    = m_tree_rank(v.offset + r[0]);
            auto right_size = m_tree_rank(v.offset + r[1] + 1)
                              - sp_rank;
            auto left_size  = (r[1]-r[0]+1)-right_size;

            auto right_sp = sp_rank - v_sp_rank;
            auto left_sp  = r[0] - right_sp;

<<<<<<< HEAD
            return {range_type(left_sp, left_sp + left_size - 1),
                    range_type(right_sp, right_sp + right_size - 1)
                   };
=======
            return {{{left_sp, left_sp + left_size - 1},
                    {right_sp, right_sp + right_size - 1}
                }
            };
>>>>>>> 52b0945b
        }

        //! return the path to the leaf for a given symbol
        std::pair<uint64_t,uint64_t> path(value_type c) const
        {
            return {m_max_level,c};
        }

<<<<<<< HEAD
        //! Return the value range of a node v
        std::array<value_type, 2>
        value_range(const node_type& v) const
        {
            const uint64_t size = 1ULL << (m_max_level-v.level);
            return {(v.sym<<(m_max_level-v.level)), (v.sym<<(m_max_level-v.level))+size-1};
        }


=======
    private:

        //! Iterator to the begin of the bitvector of inner node v
        auto begin(const node_type& v) const -> decltype(m_tree.begin() + v.offset)
        {
            return m_tree.begin() + v.offset;
        }

        //! Iterator to the begin of the bitvector of inner node v
        auto end(const node_type& v) const -> decltype(m_tree.begin() + v.offset + v.size)
        {
            return m_tree.begin() + v.offset + v.size;
        }
>>>>>>> 52b0945b
};

}// end namespace sdsl
#endif<|MERGE_RESOLUTION|>--- conflicted
+++ resolved
@@ -619,17 +619,12 @@
             return v.level == m_max_level;
         }
 
-<<<<<<< HEAD
-=======
         //! Symbol of leaf node v
->>>>>>> 52b0945b
         value_type sym(const node_type& v) const
         {
             return v.sym;
         }
 
-<<<<<<< HEAD
-=======
         //! Random access container to bitvector of node v
         auto bit_vec(const node_type& v) const -> node_bv_container<t_bitvector> {
             return node_bv_container<t_bitvector>(begin(v), end(v));
@@ -652,7 +647,6 @@
         }
 
         //! Indicates if node v is empty
->>>>>>> 52b0945b
         bool empty(const node_type& v) const
         {
             return v.size == (size_type)0;
@@ -780,16 +774,10 @@
             auto right_sp = sp_rank - v_sp_rank;
             auto left_sp  = r[0] - right_sp;
 
-<<<<<<< HEAD
-            return {range_type(left_sp, left_sp + left_size - 1),
-                    range_type(right_sp, right_sp + right_size - 1)
-                   };
-=======
             return {{{left_sp, left_sp + left_size - 1},
                     {right_sp, right_sp + right_size - 1}
                 }
             };
->>>>>>> 52b0945b
         }
 
         //! return the path to the leaf for a given symbol
@@ -798,7 +786,6 @@
             return {m_max_level,c};
         }
 
-<<<<<<< HEAD
         //! Return the value range of a node v
         std::array<value_type, 2>
         value_range(const node_type& v) const
@@ -807,8 +794,6 @@
             return {(v.sym<<(m_max_level-v.level)), (v.sym<<(m_max_level-v.level))+size-1};
         }
 
-
-=======
     private:
 
         //! Iterator to the begin of the bitvector of inner node v
@@ -822,7 +807,6 @@
         {
             return m_tree.begin() + v.offset + v.size;
         }
->>>>>>> 52b0945b
 };
 
 }// end namespace sdsl
