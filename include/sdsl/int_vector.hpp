/* sdsl - succinct data structures library
    Copyright (C) 2008-2013 Simon Gog

    This program is free software: you can redistribute it and/or modify
    it under the terms of the GNU General Public License as published by
    the Free Software Foundation, either version 3 of the License, or
    (at your option) any later version.

    This program is distributed in the hope that it will be useful,
    but WITHOUT ANY WARRANTY; without even the implied warranty of
    MERCHANTABILITY or FITNESS FOR A PARTICULAR PURPOSE.  See the
    GNU General Public License for more details.

    You should have received a copy of the GNU General Public License
    along with this program.  If not, see http://www.gnu.org/licenses/ .
*/
/*! \file int_vector.hpp
    \brief int_vector.hpp contains the sdsl::int_vector class.
    \author Simon Gog
*/
#ifndef INCLUDED_SDSL_INT_VECTOR
#define INCLUDED_SDSL_INT_VECTOR

#include "bits.hpp"
#include "structure_tree.hpp"
#include "util.hpp"
#include "io.hpp"
#include "config.hpp"
#include "uintx_t.hpp"

#include "memory_management.hpp"
#include "ram_fs.hpp"
#include "sfstream.hpp"

#include <iosfwd>    // forward declaration of ostream
#include <stdexcept> // for exceptions
#include <iostream>  // for cerr
#include <typeinfo>
#include <cassert>
#include <iterator>
#include <cstdlib>
#include <cstddef>
#include <ctime>    // for rand initialization
#include <cstring>  // for memcpy
#include <ostream>
#include <istream>
#include <string>
#include <initializer_list>
#include <type_traits>
#include <vector>
#include <ios>

//! Namespace for the succinct data structure library.
namespace sdsl
{

typedef uint64_t std_size_type_for_int_vector;

template<uint8_t t_width=0>
class int_vector;

template<class int_vector_type>
class mm_item;

namespace algorithm
{
template<uint8_t t_width>
static void calculate_sa(const unsigned char* c,
                         typename int_vector<t_width>::size_type len,
                         int_vector<t_width>& sa);
}


//! bit_vector is a specialization of the int_vector.
typedef int_vector<1> bit_vector;

template<class t_int_vector>
class int_vector_reference;

template<class t_int_vector>
class int_vector_iterator_base;

template<class t_int_vector>
class int_vector_iterator;

template<class t_int_vector>
class int_vector_const_iterator;

template<uint8_t t_width,std::ios_base::openmode t_mode>
class int_vector_mapper;

template<uint8_t b, uint8_t t_patter_len>  // forward declaration
class rank_support_v;

class rank_support;

class select_support;

template<uint8_t t_bit_pattern, uint8_t t_pattern_len>
class select_support_mcl;

namespace coder
{
class fibonacci;
class elias_delta;
class elias_gamma;
template<uint8_t t_width> class comma;
}

template<uint8_t t_width>
struct int_vec_category_trait {
    typedef iv_tag type;
};

template<>
struct int_vec_category_trait<1> {
    typedef bv_tag type;
};

template<uint8_t t_width>
struct int_vector_trait {
    typedef uint64_t                                    value_type;
    typedef int_vector<t_width>                         int_vector_type;
    typedef int_vector_reference<int_vector_type>       reference;
    typedef const uint64_t                              const_reference;
    typedef uint8_t                                     int_width_type;
    typedef int_vector_iterator<int_vector_type>        iterator;
    typedef int_vector_const_iterator<int_vector_type>  const_iterator;

    static iterator begin(int_vector_type* v, uint64_t*)
    {
        return iterator(v, 0);
    }
    static iterator end(int_vector_type* v, uint64_t*, int_vector_size_type)
    {
        return iterator(v, v->size()*v->width()) ;
    }
    static const_iterator begin(const int_vector_type* v, const uint64_t*)
    {
        return const_iterator(v, 0);
    }
    static const_iterator end(const int_vector_type* v, const uint64_t*, int_vector_size_type)
    {
        return const_iterator(v, v->size()*v->width());
    }

    static void set_width(uint8_t new_width, int_width_type& width)
    {
        if (t_width == 0) {
            if (0 < new_width and new_width <= 64)
                width = new_width;
            else
                width = 64;
        }
    }
};

template<>
struct int_vector_trait<64> {
    typedef uint64_t        value_type;
    typedef int_vector<64>  int_vector_type;
    typedef uint64_t&       reference;
    typedef const uint64_t  const_reference;
    typedef const uint8_t   int_width_type;
    typedef uint64_t*       iterator;
    typedef const uint64_t* const_iterator;

    static iterator begin(int_vector_type*, uint64_t* begin)
    {
        return begin;
    }
    static iterator end(int_vector_type*, uint64_t* begin, int_vector_size_type size)
    {
        return begin+size;
    }
    static const_iterator begin(const int_vector_type*, const uint64_t* begin)
    {
        return begin;
    }
    static const_iterator end(const int_vector_type*, const uint64_t* begin, int_vector_size_type size)
    {
        return begin+size;
    }

    static void set_width(uint8_t, int_width_type) {}
};

template<>
struct int_vector_trait<32> {
    typedef uint32_t        value_type;
    typedef int_vector<32>  int_vector_type;
    typedef uint32_t&       reference;
    typedef const uint32_t  const_reference;
    typedef const uint8_t   int_width_type;
    typedef uint32_t*       iterator;
    typedef const uint32_t* const_iterator;

    static iterator begin(int_vector_type*, uint64_t* begin)
    {
        return (uint32_t*)begin;
    }
    static iterator end(int_vector_type*, uint64_t* begin, int_vector_size_type size)
    {
        return ((uint32_t*)begin)+size;
    }
    static const_iterator begin(const int_vector_type*, const uint64_t* begin)
    {
        return (uint32_t*)begin;
    }
    static const_iterator end(const int_vector_type*, const uint64_t* begin, int_vector_size_type size)
    {
        return ((uint32_t*)begin)+size;
    }

    static void set_width(uint8_t, int_width_type) {}
};

template<>
struct int_vector_trait<16> {
    typedef uint16_t        value_type;
    typedef int_vector<16>  int_vector_type;
    typedef uint16_t&       reference;
    typedef const uint16_t  const_reference;
    typedef const uint8_t   int_width_type;
    typedef uint16_t*       iterator;
    typedef const uint16_t* const_iterator;

    static iterator begin(int_vector_type*, uint64_t* begin)
    {
        return (uint16_t*)begin;
    }
    static iterator end(int_vector_type*, uint64_t* begin, int_vector_size_type size)
    {
        return ((uint16_t*)begin)+size;
    }
    static const_iterator begin(const int_vector_type*, const uint64_t* begin)
    {
        return (uint16_t*)begin;
    }
    static const_iterator end(const int_vector_type*, const uint64_t* begin, int_vector_size_type size)
    {
        return ((uint16_t*)begin)+size;
    }

    static void set_width(uint8_t, int_width_type) {}
};

template<>
struct int_vector_trait<8> {
    typedef uint8_t         value_type;
    typedef int_vector<8>   int_vector_type;
    typedef uint8_t&        reference;
    typedef const uint8_t   const_reference;
    typedef const uint8_t   int_width_type;
    typedef uint8_t*        iterator;
    typedef const uint8_t*  const_iterator;

    static iterator begin(int_vector_type*, uint64_t* begin)
    {
        return (uint8_t*)begin;
    }
    static iterator end(int_vector_type*, uint64_t* begin, int_vector_size_type size)
    {
        return ((uint8_t*)begin)+size;
    }
    static const_iterator begin(const int_vector_type*, const uint64_t* begin)
    {
        return (uint8_t*)begin;
    }
    static const_iterator end(const int_vector_type*, const uint64_t* begin, int_vector_size_type size)
    {
        return ((uint8_t*)begin)+size;
    }

    static void set_width(uint8_t, int_width_type) {}
};

//! A generic vector class for integers of width \f$w\in [1..64]\f$.
/*! \author Simon Gog
 *
 *    This generic vector class could be used to generate a vector
 *    that contains integers of fixed width \f$w\in [1..64]\f$.
 *
 *  \tparam t_width Width of the integer. If set to `0` it is variable
 *          during runtime, otherwise fixed at compile time.
 *  @ingroup int_vector
 */
template<uint8_t t_width>
class int_vector
{
    private:
        static_assert(t_width <= 64 , "int_vector: width of must be at most 64bits.");
    public:
        typedef typename int_vector_trait<t_width>::value_type      value_type;
        typedef typename int_vector_trait<t_width>::iterator        iterator;
        typedef typename int_vector_trait<t_width>::const_iterator  const_iterator;
        typedef typename int_vector_trait<t_width>::reference       reference;
        typedef typename int_vector_trait<t_width>::const_reference const_reference;
        typedef int_vector_reference<int_vector>*                   pointer;
        typedef const value_type*                                   const_pointer;
        typedef ptrdiff_t                                           difference_type;
        typedef int_vector_size_type                                size_type;
        typedef typename int_vector_trait<t_width>::int_width_type  int_width_type;
        typedef rank_support_v<1,1>                                 rank_1_type;
        typedef rank_support_v<0,1>                                 rank_0_type;
        typedef select_support_mcl<1,1>                             select_1_type;
        typedef select_support_mcl<0,1>                             select_0_type;
        typedef typename int_vec_category_trait<t_width>::type      index_category;

        friend struct int_vector_trait<t_width>;
        friend class  int_vector_iterator_base<int_vector>;
        friend class  int_vector_iterator<int_vector>;
        friend class  int_vector_const_iterator<int_vector>;
        template<uint8_t,std::ios_base::openmode> friend class int_vector_mapper;
        friend class  coder::elias_delta;
        friend class  coder::elias_gamma;
        friend class  coder::fibonacci;
        template<uint8_t> friend class coder::comma;
        friend class  memory_manager;

        enum { fixed_int_width = t_width }; // make template parameter accessible

    private:

        size_type      m_size;  //!< Number of bits needed to store int_vector.
        uint64_t*      m_data;  //!< Pointer to the memory for the bits.
        int_width_type m_width; //!< Width of the integers.

    public:

        //! Constructor for int_vector.
        /*! \param size          Number of elements. Default value is 0.
            \param default_value Initialize all value to `default value`.
            \param int_width     The width of each integer.
            \sa resize, width
         */

        int_vector(size_type size, value_type default_value,
                   uint8_t int_width = t_width);

        //! Constructor to fix possible comparison with integeres issue.
        explicit int_vector(size_type size = 0) : int_vector(size, static_cast<value_type>(0), t_width) {

        }
        //! Constructor for initializer_list.
        template<class t_T>
<<<<<<< HEAD
        int_vector(std::initializer_list<t_T> il) : int_vector()
=======
        int_vector(std::initializer_list<t_T> il) : int_vector(0,0)
>>>>>>> 52b0945b
        {
            resize(il.size());
            size_type idx = 0;
            for (auto x : il) {
                (*this)[idx++] = x;
            }
        }

        //! Move constructor.
        int_vector(int_vector&& v);

        //! Copy constructor.
        int_vector(const int_vector& v);

        //! Destructor.
        ~int_vector();

        //! Equivalent to size() == 0.
        bool empty() const
        {
            return 0==m_size;
        }

        //! Swap method for int_vector.
        void swap(int_vector& v);

        //! Resize the int_vector in terms of elements.
        /*! \param size The size to resize the int_vector in terms of elements.
         */
        void resize(const size_type size)
        {
            bit_resize(size * width());
        }

        //! Resize the int_vector in terms of bits.
        /*! \param size The size to resize the int_vector in terms of bits.
         */
        void bit_resize(const size_type size);

        //! The number of elements in the int_vector.
        /*! \sa max_size, bit_size, capacity
         */
        size_type size() const
        {
            return m_size/m_width;
        }

        //! Maximum size of the int_vector.
        /*! \sa size, bit_size, capacity
        */
        static size_type max_size()
        {
            return ((size_type)1)<<(sizeof(size_type)*8-6);
        }

        //! The number of bits in the int_vector.
        /*!  \sa size, max_size, bit_size, capacity
         */
        size_type bit_size() const
        {
            return m_size;
        }

        //! Returns the size of the occupied bits of the int_vector.
        /*! The capacity of a int_vector is greater or equal to the
            bit_size of the vector: capacity() >= bit_size().
            \sa size, bit_size, max_size, capacity
         */
        size_type capacity() const
        {
            return ((m_size+63)>>6)<<6;
        }

        //! Pointer to the raw data of the int_vector
        /*! \returns Const pointer to the raw data of the int_vector
         */
        const uint64_t* data() const
        {
            return m_data;
        }

        //! Pointer to the raw data of the int_vector
        /*! \returns pointer to the raw data of the int_vector
         */
        uint64_t* data()
        {
            return m_data;
        }

        //! Get the integer value of the binary string of length len starting at position idx in the int_vector.
        /*! \param idx Starting index of the binary representation of the integer.
            \param len Length of the binary representation of the integer. Default value is 64.
            \returns The integer value of the binary string of length len starting at position idx.
            \sa setInt, getBit, setBit
        */
        value_type get_int(size_type idx, const uint8_t len=64) const;

        //! Set the bits from position idx to idx+len-1 to the binary representation of integer x.
        /*! The bit at position idx represents the least significant bit(lsb), and the bit at
            position idx+len-1 the most significant bit (msb) of x.
            \param idx Starting index of the binary representation of x.
            \param x   The integer to store in the int_vector.
            \param len The length used to store x in the int_vector. Default value is 64.
            \sa getInt, getBit, setBit
        */
        void set_int(size_type idx, value_type x, const uint8_t len=64);

        //! Returns the width of the integers which are accessed via the [] operator.
        /*! \returns The width of the integers which are accessed via the [] operator.
            \sa width
        */
        uint8_t width() const
        {
            return m_width;
        }

        //! Sets the width of the integers which are accessed via the [] operator, if t_width equals 0.
        /*! \param intWidth New width of the integers accessed via the [] operator.
            \note This method has no effect if t_width is in the range [1..64].
              \sa width
        */
        void width(uint8_t new_width)
        {
            int_vector_trait<t_width>::set_width(new_width, m_width);
        }

        // Write data (without header) to a stream.
        size_type write_data(std::ostream& out) const;

        //! Serializes the int_vector to a stream.
        /*! \return The number of bytes written to out.
         *  \sa load
         */
        size_type serialize(std::ostream& out, structure_tree_node* v=nullptr,
                            std::string name = "", bool write_fixed_as_variable=false) const;

        //! Load the int_vector for a stream.
        void load(std::istream& in);

        //! non const version of [] operator
        /*! \param i Index the i-th integer of length width().
         *  \return A reference to the i-th integer of length width().
         */
        inline reference operator[](const size_type& i);

        //! const version of [] operator
        /*! \param i Index the i-th integer of length width().
         *  \return The value of the i-th integer of length width().
         */
        inline const_reference operator[](const size_type& i) const;

        //! Assignment operator.
        /*! \param v The vector v which should be assigned
         */
        int_vector& operator=(const int_vector& v);

        //! Move assignment operator.
        int_vector& operator=(int_vector&& v);

        //! Equality operator for two int_vectors.
        /*! Two int_vectors are equal if
         *    - capacities and sizes are equal and
         *    - width are equal and
         *    - the bits in the range [0..bit_size()-1] are equal.
         */
        bool operator==(const int_vector& v) const;

        //! Inequality operator for two int_vectors.
        /*! Two int_vectors are not equal if
         *    - capacities and sizes are not equal or
         *    - int widths are not equal or
         *    - the bits in the range [0..bit_size()-1] are not equal.
         */
        bool operator!=(const int_vector& v) const;

        //! Less operator for two int_vectors
        /*! int_vector w is less than v if
         *    - w[i]==v[i] for i<j and w[j]<v[j] with j in [0, min(w.size(), v.size()) )
         *    - or w[i]==v[i] for all i < min(w.size(), v.size()) and w.size()<v.size().
         *  \sa operator>
        */
        bool operator<(const int_vector& v) const;

        //! Greater operator for two int_vectors
        /*! int_vector w is greater than v if
         *    - w[i]==v[i] for i<j and w[j]>v[j] with j in [0, min(w.size(), v.size()) )
         *    - or w[i]==v[i] for all i < min(w.size(), v.size()) and w.size()>v.size().
        */
        bool operator>(const int_vector& v) const;

        //! Less or equal operator
        bool operator<=(const int_vector& v) const;

        //! Greater of equal operator
        bool operator>=(const int_vector& v) const;

        //! Iterator that points to the first element of the int_vector.
        /*!  Time complexity guaranty is O(1).
         */
        const iterator begin()
        {
            return int_vector_trait<t_width>::begin(this, m_data);
        }

        //! Iterator that points to the element after the last element of int_vector.
        /*! Time complexity guaranty is O(1).
         */
        const iterator end()
        {
            return int_vector_trait<t_width>::end(this, m_data, (m_size/m_width));
        }

        //! Const iterator that points to the first element of the int_vector.
        const const_iterator begin() const
        {
            return int_vector_trait<t_width>::begin(this, m_data);
        }

        //! Const iterator that points to the element after the last element of int_vector.
        const const_iterator end() const
        {
            return int_vector_trait<t_width>::end(this, m_data, (m_size/m_width));
        }

        //! Flip all bits of bit_vector
        void flip()
        {
            static_assert(1 == t_width, "int_vector: flip() is available only for bit_vector.");
            if (!empty()) {
                for (uint64_t i=0; i<(capacity()>>6); ++i) {
                    m_data[i] = ~m_data[i];
                }
            }
        }

        //! Read the size and int_width of a int_vector
        static void read_header(int_vector_size_type& size, int_width_type& int_width, std::istream& in)
        {
            read_member(size, in);
            if (0 == t_width) {
                read_member(int_width, in);
            }
        }

        //! Write the size and int_width of a int_vector
        static uint64_t write_header(uint64_t size, uint8_t int_width, std::ostream& out)
        {
            uint64_t written_bytes = write_member(size, out);
            if (0 == t_width) {
                written_bytes += write_member(int_width, out);
            }
            return written_bytes;
        }


        struct raw_wrapper {
            const int_vector& vec;
            raw_wrapper() = delete;
            raw_wrapper(const int_vector& _vec) : vec(_vec) {}

            size_type
            serialize(std::ostream& out, structure_tree_node* v=nullptr, std::string name="")const
            {
                structure_tree_node* child = structure_tree::add_child(v, name, util::class_name(*this));
                auto written_bytes = vec.write_data(out);
                structure_tree::add_size(child, written_bytes);
                return written_bytes;
            }
        };

        const raw_wrapper raw = raw_wrapper(*this);
};

//! A proxy class that acts as a reference to an integer of length \p len bits in a int_vector.
/*! \tparam t_int_vector The specific int_vector class.
 */
template<class t_int_vector>
class int_vector_reference
{
    public:
        typedef typename t_int_vector::value_type value_type;
    private:
        typename t_int_vector::value_type* const m_word;
        const uint8_t m_offset;
        const uint8_t m_len; //!< Length of the integer referred to in bits.
    public:
        //! Constructor for the reference class
        /*! \param word Pointer to the corresponding 64bit word in the int_vector.
            \param offset Offset to the starting bit (offset in [0..63])
            \param len length of the integer, should be v->width()!!!
        */
        int_vector_reference(value_type* word, uint8_t offset, uint8_t len):
            m_word(word),m_offset(offset),m_len(len) {};

        //! Assignment operator for the proxy class
        /*!
            The integer x is assign to the referenced
            position in the t_int_vector with the specified width
            of the int_vector
            \param x 64bit integer to assign
            \return A const_reference to the assigned reference
         */
        int_vector_reference& operator=(value_type x)
        {
            bits::write_int(m_word, x, m_offset, m_len);
            return *this;
        };

        int_vector_reference& operator=(const int_vector_reference& x)
        {
            return *this = value_type(x);
        };

        //! Cast the reference to a int_vector<>::value_type
        operator value_type()const
        {
            return bits::read_int(m_word, m_offset, m_len);
        }

        //! Prefix increment of the proxy object
        int_vector_reference& operator++()
        {
            value_type x = bits::read_int(m_word, m_offset, m_len);
            bits::write_int(m_word, x+1, m_offset, m_len);
            return *this;
        }

        //! Postfix increment of the proxy object
        value_type operator++(int)
        {
            value_type val = (typename t_int_vector::value_type)*this;
            ++(*this);
            return val;
        }

        //! Prefix decrement of the proxy object
        int_vector_reference& operator--()
        {
            value_type x = bits::read_int(m_word, m_offset, m_len);
            bits::write_int(m_word, x-1, m_offset, m_len);
            return *this;
        }

        //! Postfix decrement of the proxy object
        value_type operator--(int)
        {
            value_type val = (value_type)*this;
            --(*this);
            return val;
        }

        //! Add assign from the proxy object
        int_vector_reference& operator+=(const value_type x)
        {
            value_type w = bits::read_int(m_word, m_offset, m_len);
            bits::write_int(m_word, w+x, m_offset, m_len);
            return *this;
        }

        //! Subtract assign from the proxy object
        int_vector_reference& operator-=(const value_type x)
        {
            value_type w = bits::read_int(m_word, m_offset, m_len);
            bits::write_int(m_word, w-x, m_offset, m_len);
            return *this;
        }

        bool operator==(const int_vector_reference& x)const
        {
            return value_type(*this) == value_type(x);
        }

        bool operator<(const int_vector_reference& x)const
        {
            return value_type(*this) < value_type(x);
        }
};

// For C++11
template<class t_int_vector>
inline void swap(int_vector_reference<t_int_vector> x,
                 int_vector_reference<t_int_vector> y)
{
    // TODO: more efficient solution?
    typename int_vector_reference<t_int_vector>::value_type tmp = x;
    x = y;
    y = tmp;
}

// For C++11
template<class t_int_vector>
inline void swap(typename int_vector_reference<t_int_vector>::value_type& x,
                 int_vector_reference<t_int_vector> y)
{
    // TODO: more efficient solution?
    typename int_vector_reference<t_int_vector>::value_type tmp = x;
    x = y;
    y = tmp;
}

// For C++11
template<class t_int_vector>
inline void swap(int_vector_reference<t_int_vector> x,
                 typename int_vector_reference<t_int_vector>::value_type& y)
{
    // TODO: more efficient solution?
    typename int_vector_reference<t_int_vector>::value_type tmp = x;
    x = y;
    y = tmp;
}

// specialization for int_vector_reference for int_vector == bit_vector
// special thanks to Timo Beller, who pointed out that the specialization is missing
// Same implementation as in stl_bvector.h.
template<>
class int_vector_reference<bit_vector>
{
    public:
        typedef bool value_type;
    private:
        uint64_t* const m_word;
        uint64_t m_mask;
    public:
        //! Constructor for the reference class
        /*! \param word Pointer to the corresponding 64bit word in the int_vector.
            \param offset Offset to the starting bit (offset in [0..63])
        */
        int_vector_reference(uint64_t* word, uint8_t offset, uint8_t):
            m_word(word),m_mask(1ULL<<offset) {};

        //! Assignment operator for the proxy class
        int_vector_reference& operator=(bool x)
        {
            if (x)
                *m_word |= m_mask;
            else
                *m_word &= ~m_mask;
            return *this;
        };

        int_vector_reference& operator=(const int_vector_reference& x)
        {
            return *this = bool(x);
        };

        //! Cast the reference to a bool
        operator bool()const
        {
            return !!(*m_word & m_mask);
        }

        bool operator==(const int_vector_reference& x)const
        {
            return bool(*this) == bool(x);
        }

        bool operator<(const int_vector_reference& x)const
        {
            return !bool(*this) && bool(x);
        }
};

// For C++11
template<>
inline void swap(int_vector_reference<bit_vector> x,
                 int_vector_reference<bit_vector> y)
{
    // TODO: more efficient solution?
    bool tmp = x;
    x = y;
    y = tmp;
}

// For C++11
template<>
inline void swap(bool& x,
                 int_vector_reference<bit_vector> y)
{
    // TODO: more efficient solution?
    bool tmp = x;
    x = y;
    y = tmp;
}

// For C++11
template<>
inline void swap(int_vector_reference<bit_vector> x,
                 bool& y)
{
    // TODO: more efficient solution?
    bool tmp = x;
    x = y;
    y = tmp;
}



template<class t_int_vector>
class int_vector_iterator_base: public std::iterator<std::random_access_iterator_tag, typename t_int_vector::value_type, typename t_int_vector::difference_type>
{
    public:
        typedef uint64_t  size_type;
    protected:
        uint8_t           m_offset;
        uint8_t           m_len;

    public:
        int_vector_iterator_base(uint8_t offset, uint8_t len):
            m_offset(offset),m_len(len) {}

        int_vector_iterator_base(const t_int_vector* v=nullptr, size_type idx=0):
            m_offset(idx&0x3F), m_len(v==nullptr ? 0 : v->m_width) {}
};

template<class t_int_vector>
class int_vector_iterator : public int_vector_iterator_base<t_int_vector>
{
    public:

        typedef int_vector_reference<t_int_vector>     reference;
        typedef uint64_t                               value_type;
        typedef int_vector_iterator                    iterator;
        typedef reference*                             pointer;
        typedef typename t_int_vector::size_type       size_type;
        typedef typename t_int_vector::difference_type difference_type;

        friend class int_vector_const_iterator<t_int_vector>;
    private:

        using int_vector_iterator_base<t_int_vector>::m_offset; // make m_offset easy usable
        using int_vector_iterator_base<t_int_vector>::m_len;    // make m_len easy usable

        typename t_int_vector::value_type* m_word;

    public:

        int_vector_iterator(t_int_vector* v=nullptr, size_type idx=0):
            int_vector_iterator_base<t_int_vector>(v, idx),
            m_word((v != nullptr) ? v->m_data + (idx>>6) : nullptr) {}


        int_vector_iterator(const int_vector_iterator<t_int_vector>& it) :
            int_vector_iterator_base<t_int_vector>(it), m_word(it.m_word)
        {
            m_offset = it.m_offset;
            m_len = it.m_len;
        }

        reference operator*() const
        {
            return reference(m_word, m_offset, m_len);
        }

        //! Prefix increment of the Iterator
        iterator& operator++()
        {
            m_offset+=m_len;
            if (m_offset >= 64) {
                m_offset &= 0x3F;
                ++m_word;
            }
            return *this;
        }

        //! Postfix increment of the Iterator
        iterator operator++(int)
        {
            int_vector_iterator it = *this;
            ++(*this);
            return it;
        }

        //! Prefix decrement of the Iterator
        iterator& operator--()
        {
            m_offset-=m_len;
            if (m_offset >= 64) {
                m_offset &= 0x3F;
                --m_word;
            }
            return *this;
        }

        //! Postfix decrement of the Iterator
        iterator operator--(int)
        {
            int_vector_iterator it = *this;
            --(*this);
            return it;
        }

        iterator& operator+=(difference_type i)
        {
            if (i<0)
                return *this -= (-i);
            difference_type t = i*m_len;
            m_word += (t>>6);
            if ((m_offset+=(t&0x3F))&~0x3F) {  // if new offset is >= 64
                ++m_word;       // add one to the word
                m_offset&=0x3F; // offset = offset mod 64
            }
            return *this;
        }

        iterator& operator-=(difference_type i)
        {
            if (i<0)
                return *this += (-i);
            difference_type t = i*m_len;
            m_word -= (t>>6);
            if ((m_offset-=(t&0x3F))&~0x3F) {  // if new offset is < 0
                --m_word;
                m_offset&=0x3F;
            }
            return *this;
        }

        iterator& operator=(const int_vector_iterator<t_int_vector>& it)
        {
            if (this != &it) {
                m_word   = it.m_word;
                m_offset = it.m_offset;
                m_len    = it.m_len;
            }
            return *this;
        }

        iterator operator+(difference_type i) const
        {
            iterator it = *this;
            return it += i;
        }

        iterator operator-(difference_type i) const
        {
            iterator it = *this;
            return it -= i;
        }

        reference operator[](difference_type i) const
        {
            return *(*this + i);
        }

        bool operator==(const int_vector_iterator& it)const
        {
            return it.m_word == m_word && it.m_offset == m_offset;
        }

        bool operator!=(const int_vector_iterator& it)const
        {
            return !(*this==it);
        }

        bool operator<(const int_vector_iterator& it)const
        {
            if (m_word == it.m_word)
                return m_offset < it.m_offset;
            return m_word < it.m_word;
        }

        bool operator>(const int_vector_iterator& it)const
        {
            if (m_word == it.m_word)
                return m_offset > it.m_offset;
            return m_word > it.m_word;
        }

        bool operator>=(const int_vector_iterator& it)const
        {
            return !(*this < it);
        }

        bool operator<=(const int_vector_iterator& it)const
        {
            return !(*this > it);
        }
<<<<<<< HEAD
        inline difference_type operator-(const int_vector_iterator& it) const
=======
        inline difference_type operator-(const int_vector_iterator& it)
>>>>>>> 52b0945b
        {
            return (((m_word - it.m_word)<<6) + m_offset - it.m_offset) / m_len;
        }
};

//template<class t_int_vector>
//void swap(const int_vector_iterator<t_int_vector> &x, const int_vector_iterator<t_int_vector> &y){
//  x->swap(*y);
//}

template<class t_int_vector>
inline int_vector_iterator<t_int_vector> operator+(typename int_vector_iterator<t_int_vector>::difference_type n, const int_vector_iterator<t_int_vector>& it)
{
    return it+n;
}

template<class t_int_vector>
class int_vector_const_iterator : public int_vector_iterator_base<t_int_vector>
{
    public:

        typedef typename t_int_vector::value_type        const_reference;
        typedef const typename t_int_vector::value_type* pointer;
        typedef int_vector_const_iterator                const_iterator;
        typedef typename t_int_vector::size_type         size_type;
        typedef typename t_int_vector::difference_type   difference_type;

        template<class X>
        friend typename int_vector_const_iterator<X>::difference_type
        operator-(const int_vector_const_iterator<X>& x, const int_vector_const_iterator<X>& y);
        friend class int_vector_iterator<t_int_vector>;
        friend class int_vector_iterator_base<t_int_vector>;

    private:

        using int_vector_iterator_base<t_int_vector>::m_offset; // make m_offset easy usable
        using int_vector_iterator_base<t_int_vector>::m_len;    // make m_len easy usable

        const typename t_int_vector::value_type* m_word;

    public:

        int_vector_const_iterator(const t_int_vector* v=nullptr, size_type idx=0):
            int_vector_iterator_base<t_int_vector>(v, idx),
            m_word((v != nullptr) ? v->m_data + (idx>>6) : nullptr) {}

        int_vector_const_iterator(const int_vector_const_iterator& it):
            int_vector_iterator_base<t_int_vector>(it), m_word(it.m_word)
        {
            m_offset = it.m_offset;
            m_len = it.m_len;
        }

        int_vector_const_iterator(const int_vector_iterator<t_int_vector>& it):
            m_word(it.m_word)
        {
            m_offset = it.m_offset;
            m_len = it.m_len;
        }

        const_reference operator*() const
        {
            if (m_offset+m_len <= 64) {
                return ((*m_word)>>m_offset)&bits::lo_set[m_len];
            }
            return ((*m_word)>>m_offset) |
                   ((*(m_word+1) & bits::lo_set[(m_offset+m_len)&0x3F])<<(64-m_offset));
        }

        //! Prefix increment of the Iterator
        const_iterator& operator++()
        {
            m_offset+=m_len;
            if (m_offset >= 64) {
                m_offset &= 0x3F;
                ++m_word;
            }
            return *this;
        }

        //! Postfix increment of the Iterator
        const_iterator operator++(int)
        {
            int_vector_const_iterator it = *this;
            ++(*this);
            return it;
        }

        //! Prefix decrement of the Iterator
        const_iterator& operator--()
        {
            m_offset-=m_len;
            if (m_offset >= 64) {
                m_offset &= 0x3F;
                --m_word;
            }
            return *this;
        }

        //! Postfix decrement of the Iterator
        const_iterator operator--(int)
        {
            int_vector_const_iterator it = *this;
            --(*this);
            return it;
        }

        const_iterator& operator+=(difference_type i)
        {
            if (i<0)
                return *this -= (-i);
            difference_type t = i*m_len;
            m_word += (t>>6);
            if ((m_offset+=(t&0x3F))&~0x3F) {// if new offset >= 64
                ++m_word;       // add one to the word
                m_offset&=0x3F; // offset = offset mod 64
            }
            return *this;
        }

        const_iterator& operator-=(difference_type i)
        {
            if (i<0)
                return *this += (-i);
            difference_type t = i*m_len;
            m_word -= (t>>6);
            if ((m_offset-=(t&0x3F))&~0x3F) {// if new offset is < 0
                --m_word;
                m_offset&=0x3F;
            }
            return *this;
        }

        const_iterator operator+(difference_type i) const
        {
            const_iterator it = *this;
            return it += i;
        }

        const_iterator operator-(difference_type i) const
        {
            const_iterator it = *this;
            return it -= i;
        }

        const_reference operator[](difference_type i) const
        {
            return *(*this + i);
        }

        bool operator==(const int_vector_const_iterator& it)const
        {
            return it.m_word == m_word && it.m_offset == m_offset;
        }

        bool operator!=(const int_vector_const_iterator& it)const
        {
            return !(*this==it);
        }

        bool operator<(const int_vector_const_iterator& it)const
        {
            if (m_word == it.m_word)
                return m_offset < it.m_offset;
            return m_word < it.m_word;
        }

        bool operator>(const int_vector_const_iterator& it)const
        {
            if (m_word == it.m_word)
                return m_offset > it.m_offset;
            return m_word > it.m_word;
        }

        bool operator>=(const int_vector_const_iterator& it)const
        {
            return !(*this < it);
        }

        bool operator<=(const int_vector_const_iterator& it)const
        {
            return !(*this > it);
        }

};

template<class t_int_vector>
inline typename int_vector_const_iterator<t_int_vector>::difference_type
operator-(const int_vector_const_iterator<t_int_vector>& x,
          const int_vector_const_iterator<t_int_vector>& y)
{
    return (((x.m_word - y.m_word)<<6) + x.m_offset - y.m_offset) / x.m_len;
}

template<class t_int_vector>
inline int_vector_const_iterator<t_int_vector>
operator+(typename int_vector_const_iterator<t_int_vector>::difference_type n,
          const int_vector_const_iterator<t_int_vector>& it)
{
    return it + n;
}

template<class t_bv>
inline typename std::enable_if<std::is_same<typename t_bv::index_category ,bv_tag>::value, std::ostream&>::type
operator<<(std::ostream& os, const t_bv& bv)
{
    for (auto b : bv) {
        os << b;
    }
    return os;
}

// ==== int_vector implementation  ====

template<uint8_t t_width>
inline int_vector<t_width>::int_vector(size_type size, value_type default_value, uint8_t intWidth):
    m_size(0), m_data(nullptr), m_width(t_width)
{
    width(intWidth);
    resize(size);
    util::set_to_value(*this, default_value); // new initialization
}

template<uint8_t t_width>
inline int_vector<t_width>::int_vector(int_vector&& v) :
    m_size(v.m_size), m_data(v.m_data), m_width(v.m_width)
{
    v.m_data = nullptr; // ownership of v.m_data now transfered
    v.m_size = 0;
}

template<uint8_t t_width>
inline int_vector<t_width>::int_vector(const int_vector& v):
    m_size(0), m_data(nullptr), m_width(v.m_width)
{
    bit_resize(v.bit_size());
    if (v.capacity() > 0) {
        if (memcpy(m_data, v.data() ,v.capacity()/8)==nullptr) {
            throw std::bad_alloc(); // LCOV_EXCL_LINE
        }
    }
    width(v.m_width);
}

template<uint8_t t_width>
int_vector<t_width>& int_vector<t_width>::operator=(const int_vector& v)
{
    if (this != &v) {// if v is not the same object
        bit_resize(v.bit_size());
        if (v.bit_size()>0) {
            if (memcpy(m_data, v.data() ,v.capacity()/8)==nullptr) {
                throw std::bad_alloc(); // LCOV_EXCL_LINE
            }
        }
        width(v.width());
    }
    return *this;
}

template<uint8_t t_width>
int_vector<t_width>& int_vector<t_width>::operator=(int_vector&& v)
{
    swap(v);
    return *this;
}

// Destructor
template<uint8_t t_width>
int_vector<t_width>::~int_vector()
{
    memory_manager::clear(*this);
}

template<uint8_t t_width>
void int_vector<t_width>::swap(int_vector& v)
{
    if (this != &v) { // if v and _this_ are not the same object
        size_type size     = m_size;
        uint64_t* data     = m_data;
        uint8_t  int_width = m_width;
        m_size   = v.m_size;
        m_data   = v.m_data;
        width(v.m_width);
        v.m_size = size;
        v.m_data = data;
        v.width(int_width);
    }
}

template<uint8_t t_width>
void int_vector<t_width>::bit_resize(const size_type size)
{
    memory_manager::resize(*this, size);
}

template<uint8_t t_width>
auto int_vector<t_width>::get_int(size_type idx, const uint8_t len)const -> value_type
{
#ifdef SDSL_DEBUG
    if (idx+len > m_size) {
        throw std::out_of_range("OUT_OF_RANGE_ERROR: int_vector::get_int(size_type, uint8_t); idx+len > size()!");
    }
    if (len > 64) {
        throw std::out_of_range("OUT_OF_RANGE_ERROR: int_vector::get_int(size_type, uint8_t); len>64!");
    }
#endif
    return bits::read_int(m_data+(idx>>6), idx&0x3F, len);
}

template<uint8_t t_width>
inline void int_vector<t_width>::set_int(size_type idx, value_type x, const uint8_t len)
{
#ifdef SDSL_DEBUG
    if (idx+len > m_size) {
        throw std::out_of_range("OUT_OF_RANGE_ERROR: int_vector::set_int(size_type, uint8_t); idx+len > size()!");
    }
    if (len > 64) {
        throw std::out_of_range("OUT_OF_RANGE_ERROR: int_vector::set_int(size_type, uint8_t); len>64!");
    }
#endif
    bits::write_int(m_data+(idx>>6), x, idx&0x3F, len);
}

template<uint8_t t_width>
inline auto int_vector<t_width>::operator[](const size_type& idx) -> reference {
    assert(idx < this->size());
    size_type i = idx * m_width;
    return reference(this->m_data + (i>>6), i&0x3F, m_width);
}

// specialized [] operator for 64 bit access.
template<>
inline auto int_vector<64>::operator[](const size_type& idx) -> reference {
    assert(idx < this->size());
    return *(this->m_data+idx);
}

// specialized [] operator for 32 bit access.
template<>
inline auto int_vector<32>::operator[](const size_type& idx) -> reference {
    assert(idx < this->size());
    return *(((uint32_t*)(this->m_data))+idx);
}

// specialized [] operator for 16 bit access.
template<>
inline auto int_vector<16>::operator[](const size_type& idx) -> reference {
    assert(idx < this->size());
    return *(((uint16_t*)(this->m_data))+idx);
}

// specialized [] operator for 8 bit access.
template<>
inline auto int_vector<8>::operator[](const size_type& idx) -> reference {
    assert(idx < this->size());
    return *(((uint8_t*)(this->m_data))+idx);
}

template<uint8_t t_width>
inline auto
int_vector<t_width>::operator[](const size_type& idx)const -> const_reference
{
    assert(idx < this->size());
    return get_int(idx * t_width, t_width);
}

template<>
inline auto
int_vector<0>::operator[](const size_type& idx)const -> const_reference
{
    assert(idx < this->size());
    return get_int(idx * m_width, m_width);
}

template<>
inline auto
int_vector<64>::operator[](const size_type& idx)const -> const_reference
{
    assert(idx < this->size());
    return *(this->m_data+idx);
}

template<>
inline auto
int_vector<32>::operator[](const size_type& idx)const -> const_reference
{
    assert(idx < this->size());
    return *(((uint32_t*)this->m_data)+idx);
}

template<>
inline auto
int_vector<16>::operator[](const size_type& idx)const -> const_reference
{
    assert(idx < this->size());
    return *(((uint16_t*)this->m_data)+idx);
}

template<>
inline auto
int_vector<8>::operator[](const size_type& idx)const -> const_reference
{
    assert(idx < this->size());
    return *(((uint8_t*)this->m_data)+idx);
}

template<>
inline auto
int_vector<1>::operator[](const size_type& idx)const -> const_reference
{
    assert(idx < this->size());
    return ((*(m_data+(idx>>6)))>>(idx&0x3F))&1;
}
template<uint8_t t_width>
bool int_vector<t_width>::operator==(const int_vector& v)const
{
    if (capacity() != v.capacity())
        return false;
    if (bit_size() != v.bit_size())
        return false;
    if (empty())
        return true;
    const uint64_t* data1 = v.data();
    const uint64_t* data2 = data();
    for (size_type i=0; i < (capacity()>>6)-1; ++i) {
        if (*(data1++) != *(data2++))
            return false;
    }
    int8_t l = 64-(capacity()-bit_size());
    return ((*data1)&bits::lo_set[l])==((*data2)&bits::lo_set[l]);
}

template<uint8_t t_width>
bool int_vector<t_width>::operator<(const int_vector& v)const
{
    size_type min_size = size();
    if (min_size > v.size())
        min_size = v.size();
    for (auto it = begin(), end = begin()+min_size, it_v = v.begin(); it!=end; ++it, ++it_v) {
        if (*it == *it_v)
            continue;
        else
            return *it < *it_v;
    }
    return  size() < v.size();
}

template<uint8_t t_width>
bool int_vector<t_width>::operator>(const int_vector& v)const
{
    size_type min_size = size();
    if (min_size > v.size())
        min_size = v.size();
    for (auto it = begin(), end = begin()+min_size, it_v = v.begin(); it!=end; ++it, ++it_v) {
        if (*it == *it_v)
            continue;
        else
            return *it > *it_v;
    }
    return  size() > v.size();
}

template<uint8_t t_width>
bool int_vector<t_width>::operator<=(const int_vector& v)const
{
    return *this==v or *this<v;
}

template<uint8_t t_width>
bool int_vector<t_width>::operator>=(const int_vector& v)const
{
    return *this==v or *this>v;
}

template<uint8_t t_width>
bool int_vector<t_width>::operator!=(const int_vector& v)const
{
    return !(*this==v);
}

template<uint8_t t_width>
typename int_vector<t_width>::size_type int_vector<t_width>::write_data(std::ostream& out) const
{
    size_type written_bytes = 0;
    uint64_t* p = m_data;
    size_type idx = 0;
    while (idx+conf::SDSL_BLOCK_SIZE < (capacity()>>6)) {
        out.write((char*) p, conf::SDSL_BLOCK_SIZE*sizeof(uint64_t));
        written_bytes += conf::SDSL_BLOCK_SIZE*sizeof(uint64_t);
        p     += conf::SDSL_BLOCK_SIZE;
        idx    += conf::SDSL_BLOCK_SIZE;
    }
    out.write((char*) p, ((capacity()>>6)-idx)*sizeof(uint64_t));
    written_bytes += ((capacity()>>6)-idx)*sizeof(uint64_t);
    return written_bytes;
}

template<uint8_t t_width>
typename int_vector<t_width>::size_type int_vector<t_width>::serialize(std::ostream& out,
        structure_tree_node* v,
        std::string name,
        bool write_fixed_as_variable) const
{
    structure_tree_node* child = structure_tree::add_child(v, name, util::class_name(*this));
    size_type written_bytes = 0;
    if (t_width > 0 and write_fixed_as_variable) {
        written_bytes += int_vector<0>::write_header(m_size, t_width, out);
    } else {
        written_bytes += int_vector<t_width>::write_header(m_size, m_width, out);
    }
    written_bytes += write_data(out);
    structure_tree::add_size(child, written_bytes);
    return written_bytes;
}

template<uint8_t t_width>
void int_vector<t_width>::load(std::istream& in)
{
    size_type size;
    int_vector<t_width>::read_header(size, m_width, in);

    bit_resize(size);
    uint64_t* p = m_data;
    size_type idx = 0;
    while (idx+conf::SDSL_BLOCK_SIZE < (capacity()>>6)) {
        in.read((char*) p, conf::SDSL_BLOCK_SIZE*sizeof(uint64_t));
        p     += conf::SDSL_BLOCK_SIZE;
        idx += conf::SDSL_BLOCK_SIZE;
    }
    in.read((char*) p, ((capacity()>>6)-idx)*sizeof(uint64_t));
}

}// end namespace sdsl

#include "int_vector_buffer.hpp"

#endif<|MERGE_RESOLUTION|>--- conflicted
+++ resolved
@@ -344,11 +344,7 @@
         }
         //! Constructor for initializer_list.
         template<class t_T>
-<<<<<<< HEAD
-        int_vector(std::initializer_list<t_T> il) : int_vector()
-=======
         int_vector(std::initializer_list<t_T> il) : int_vector(0,0)
->>>>>>> 52b0945b
         {
             resize(il.size());
             size_type idx = 0;
@@ -1026,11 +1022,8 @@
         {
             return !(*this > it);
         }
-<<<<<<< HEAD
+
         inline difference_type operator-(const int_vector_iterator& it) const
-=======
-        inline difference_type operator-(const int_vector_iterator& it)
->>>>>>> 52b0945b
         {
             return (((m_word - it.m_word)<<6) + m_offset - it.m_offset) / m_len;
         }
