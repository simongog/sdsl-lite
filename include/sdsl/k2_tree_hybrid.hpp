/* sdsl - succinct data structures library
    Copyright (C) 2014 Simon Gog

    This program is free software: you can redistribute it and/or modify
    it under the terms of the GNU General Public License as published by
    the Free Software Foundation, either version 3 of the License, or
    (at your option) any later version.

    This program is distributed in the hope that it will be useful,
    but WITHOUT ANY WARRANTY; without even the implied warranty of
    MERCHANTABILITY or FITNESS FOR A PARTICULAR PURPOSE.  See the
    GNU General Public License for more details.

    You should have received a copy of the GNU General Public License
    along with this program.  If not, see http://www.gnu.org/licenses/ .
*/
/*! \file hybrid_k2_tree.hpp
    \brief hybrid_k2_tree.hpp contains a compact hybrid k^2-tree.
    \author Jan Broß, based on the k2 treap code of Simon Gog, leaf compression is based on the libk2tree implemenetation which uses DACs impelemented by Brisaboa, Ladra et.al.
*/
#ifndef INCLUDED_SDSL_HYBRID_K2_TREE
#define INCLUDED_SDSL_HYBRID_K2_TREE

#include "k2_tree_base.hpp"
#include <gtest/gtest_prod.h>

//! Namespace for the succinct data structure library.
namespace sdsl {

    uint64_t sort_duration = 0;
    uint64_t construct_duration = 0;
    uint64_t build_vec_duration = 0;
    uint64_t constructor_duration = 0;
    uint64_t construct_call_duration = 0;
    uint64_t constructor_call_duration = 0;

/*! A hybrid k2 tree implementation
 *  \par References
 *       [1] Nieves R. Brisaboa, Susana Ladra, and Gonzalo Navarro:
 *           Compact representation of Web graphs with extended functionality.
 *           Inf. Syst. 39 (January 2014), 152-174. DOI=http://dx.doi.org/10.1016/j.is.2013.08.003
 */
    template<uint8_t t_k_l_1,
            uint8_t t_k_l_1_size,
            uint8_t t_k_l_2,
            uint8_t t_k_leaves,
            typename t_lev=bit_vector,
            typename t_leaf=bit_vector,
            typename t_rank=typename t_lev::rank_1_type>

    class k2_tree_hybrid : public k2_tree_base<t_k_l_1, t_k_leaves, t_lev, t_leaf, t_rank> {
        static_assert(t_k_l_1 == 2    || t_k_l_1 == 4    || t_k_l_1 == 8    || t_k_l_1 == 16,    "t_k_l_1 has to one of 2,4,8,16");
        static_assert(t_k_l_2 == 2    || t_k_l_2 == 4    || t_k_l_2 == 8    || t_k_l_2 == 16,    "t_k_l_2 has to one of 2,4,8,16");
        static_assert(t_k_leaves == 2 || t_k_leaves == 4 || t_k_leaves == 8 || t_k_leaves == 16, "t_k_leaves has to one of 2,4,8,16");
        static_assert(t_k_leaves >= t_k_l_1,
                      "t_k_leaves has to be larger than t_k_l_1,  otherwise this could lead to different word sizes and thus to a problem for the k2part approach"); //if smaller than t_k_l_1 it could be that t_k_leaves is not used
        static_assert(t_k_leaves <= 8, "t_k can at most be 8 because of the current dac compression implementation.");

    private:

        std::vector<uint8_t> m_k_for_level;
        std::vector<uint8_t> m_shift_table; //for fast div and mod operations by submatrix size

    public:
        typedef stxxl::VECTOR_GENERATOR<std::pair<uint32_t, uint32_t>>::result stxxl_32bit_pair_vector;
        typedef stxxl::VECTOR_GENERATOR<std::pair<uint64_t, uint64_t>>::result stxxl_64bit_pair_vector;
        typedef int_vector<>::size_type size_type;

        k2_tree_hybrid() = default;

        k2_tree_hybrid(const k2_tree_hybrid &tr)
                : k2_tree_base<t_k_l_1, t_k_leaves, t_lev, t_leaf, t_rank>(tr) {
            *this = tr;
        }

        k2_tree_hybrid(k2_tree_hybrid &&tr)
                : k2_tree_base<t_k_l_1, t_k_leaves, t_lev, t_leaf, t_rank>(tr) {
            *this = std::move(tr);
        }

        template<typename t_vector>
        k2_tree_hybrid(t_vector &v, construction_algorithm construction_algo, uint64_t max_hint = 0, std::string temp_file_prefix = "") {
            using namespace std::chrono;
            using timer = std::chrono::high_resolution_clock;

            auto start2 = timer::now();

            using namespace k2_treap_ns;
            if (v.size() > 0) {
                if (max_hint == 0) {
                    max_hint = get_maximum(v);
                }
                this->m_tree_height = get_tree_height(max_hint);
                initialize_shift_table();

                auto start = timer::now();
                contruct(v, construction_algo, temp_file_prefix);
                auto stop = timer::now();
                construct_call_duration += duration_cast<milliseconds>(stop - start).count();
                this->post_init();
            }

            auto stop2 = timer::now();
            constructor_call_duration += duration_cast<milliseconds>(stop2 - start2).count();
        }

        k2_tree_hybrid(int_vector_buffer<> &buf_x,
                       int_vector_buffer<> &buf_y, construction_algorithm construction_algo, uint64_t max_hint = 0)  {
            using namespace k2_treap_ns;
            typedef int_vector_buffer<> *t_buf_p;

            if (buf_x.size() == 0){
                return;
            }

            std::vector<t_buf_p> bufs = {&buf_x, &buf_y};

            uint64_t max;
            if (max_hint != 0) {
                max = max_hint;//temporarily set
            } else {
                auto max_element = [](int_vector_buffer<> &buf) {
                    uint64_t max_val = 0;
                    for (auto val : buf) {
                        max_val = std::max((uint64_t) val, max_val);
                    }
                    return max_val;
                };

                auto max_buf_element = [&]() {
                    uint64_t max_v = 0;
                    for (auto buf : bufs) {
                        uint64_t _max_v = max_element(*buf);
                        max_v = std::max(max_v, _max_v);
                    }
                    return max_v;
                };

                max = max_buf_element();
            };

            this->m_tree_height = get_tree_height(max);
            initialize_shift_table();

            if (this->m_max_element <= std::numeric_limits<uint32_t>::max()) {
                auto v = read<uint32_t, uint32_t>(bufs);
                contruct(v, construction_algo, buf_x.filename());
            } else {
                auto v = read<uint64_t, uint64_t>(bufs);
                contruct(v, construction_algo, buf_x.filename());
            }

            this->post_init();
        }

        /* Accesor methods for links, duplicated because no virtual template funtions possible */
        bool check_link(std::pair<uint, uint> link) const override {
            return this->check_link_internal(link,
                                      [&](uint64_t x, uint8_t l){return divexp(x,l);},
                                      [&](uint64_t x, uint8_t l){return modexp(x, l);});
        }
        bool check_link_shortcut(std::pair<uint, uint> link) const override {
            return this->check_link_shortcut_internal(link,
                                               [&](uint x, uint8_t l){return divexp(x,l);},
                                               [&](uint x, uint8_t l){return modexp(x, l);});
        }
        void inverse_links2(uint target_id, std::vector<uint> &result) const override {
            this->inverse_links2_internal(target_id, result,
                                          [&](uint x, uint8_t l){return divexp(x,l);},
                                          [&](uint x, uint8_t l){return modexp(x, l);},
                                          [&](uint x, uint8_t l){return multexp(x, l);});
        }
        void inverse_links_shortcut(uint target_id, std::vector<uint> &result) const override {
            this->inverse_links_shortcut_internal(target_id, result,
                                                  [&](uint x, uint8_t l){return divexp(x,l);},
                                                  [&](uint x, uint8_t l){return modexp(x, l);},
                                                  [&](uint x, uint8_t l){return multexp(x, l);});
        }
        void direct_links_shortcut_2(uint source_id, std::vector<uint> &result) const override {
            this->direct_links_shortcut_2_internal(source_id, result,
                                                   [&](uint x, uint8_t l){return divexp(x,l);},
                                                   [&](uint x, uint8_t l){return modexp(x, l);},
                                                   [&](uint x, uint8_t l){return multexp(x, l);});
        }
        void direct_links_shortcut(uint source_id, std::vector<uint> &result) const override {
            this->direct_links_shortcut_internal(source_id, result,
                                                 [&](uint x, uint8_t l){return divexp(x,l);},
                                                 [&](uint x, uint8_t l){return modexp(x, l);},
                                                 [&](uint x, uint8_t l){return multexp(x, l);});
        }
        void direct_links2(uint source_id, std::vector<uint> &result) const override {
            this->direct_links2_internal(source_id, result,
                                         [&](uint x, uint8_t l){return divexp(x,l);},
                                         [&](uint x, uint8_t l){return modexp(x, l);},
                                         [&](uint x, uint8_t l){return multexp(x, l);});
        }

        bool check_link(std::pair<uint64_t, uint64_t> link) const override {
            return this->check_link_internal(link,
                                      [&](uint64_t x, uint8_t l){return divexp(x,l);},
                                      [&](uint64_t x, uint8_t l){return modexp(x, l);});
        }
        bool check_link_shortcut(std::pair<uint64_t, uint64_t> link) const override {
            return this->check_link_shortcut_internal(link,
                                               [&](uint64_t x, uint8_t l){return divexp(x,l);},
                                               [&](uint64_t x, uint8_t l){return modexp(x, l);});
        }
        void inverse_links2(uint64_t target_id, std::vector<uint64_t> &result) const override {
            this->inverse_links2_internal(target_id, result,
                                          [&](uint64_t x, uint8_t l){return divexp(x,l);},
                                          [&](uint64_t x, uint8_t l){return modexp(x, l);},
                                          [&](uint64_t x, uint8_t l){return multexp(x, l);});
        }
        void inverse_links_shortcut(uint64_t target_id, std::vector<uint64_t> &result) const override {
            this->inverse_links_shortcut_internal(target_id, result,
                                                  [&](uint64_t x, uint8_t l){return divexp(x,l);},
                                                  [&](uint64_t x, uint8_t l){return modexp(x, l);},
                                                  [&](uint64_t x, uint8_t l){return multexp(x, l);});
        }
        void direct_links_shortcut_2(uint64_t source_id, std::vector<uint64_t> &result) const override {
            this->direct_links_shortcut_2_internal(source_id, result,
                                                   [&](uint64_t x, uint8_t l){return divexp(x,l);},
                                                   [&](uint64_t x, uint8_t l){return modexp(x, l);},
                                                   [&](uint64_t x, uint8_t l){return multexp(x, l);});
        }
        void direct_links_shortcut(uint64_t source_id, std::vector<uint64_t> &result) const override {
            this->direct_links_shortcut_internal(source_id, result,
                                                 [&](uint64_t x, uint8_t l){return divexp(x,l);},
                                                 [&](uint64_t x, uint8_t l){return modexp(x, l);},
                                                 [&](uint64_t x, uint8_t l){return multexp(x, l);});
        }
        void direct_links2(uint64_t source_id, std::vector<uint64_t> &result) const override {
            this->direct_links2_internal(source_id, result,
                                         [&](uint64_t x, uint8_t l){return divexp(x,l);},
                                         [&](uint64_t x, uint8_t l){return modexp(x, l);},
                                         [&](uint64_t x, uint8_t l){return multexp(x, l);});
        }

        size_type serialize(std::ostream &out, structure_tree_node *v, std::string name) const override {
            return k2_tree_base<t_k_l_1, t_k_leaves, t_lev, t_leaf, t_rank>::serialize(out, v, name);
        }

        uint word_size() const override {
            return div_ceil((uint) t_k_leaves * t_k_leaves, kUcharBits);
        }


        size_t words_count() const override {
            return this->m_leaves.size() / t_k_leaves / t_k_leaves;
        }

        void load(std::istream &in) override {
            k2_tree_base<t_k_l_1, t_k_leaves, t_lev, t_leaf, t_rank>::load(in);
            if (this->m_tree_height > 0) {
                for (int i = 1; i <= std::min(t_k_l_1_size, (uint8_t) (this->m_tree_height - 1)); ++i) {
                    m_k_for_level.push_back(t_k_l_1);
                }

                for (int j = t_k_l_1_size + 1; j <= (this->m_tree_height - 1); ++j) {
                    m_k_for_level.push_back(t_k_l_2);
                }

                m_k_for_level.push_back(t_k_leaves);

                initialize_shift_table();

                if (this->m_access_shortcut_size > 0) {
                    this->perform_access_shortcut_precomputations();
                }
            }
        }

        //hack a the moment, because construct cannot be virtual
        void load_from_ladrabin(std::string fileName, construction_algorithm construction_algo = COUNTING_SORT, uint8_t access_shortcut_size = 0, std::string temp_file_prefix = "") {
            using namespace k2_treap_ns;
            if (!has_ending(fileName, ".ladrabin")) {
                fileName.append(".ladrabin");
                std::cout << "Appending .graph-txt to filename as file has to be in .ladrabin format" << std::endl;
            }

            std::fstream fileStream(fileName, std::ios_base::in);

            if (fileStream.is_open()) {
                uint number_of_nodes;
                ulong number_of_edges;

                read_member(number_of_nodes, fileStream);
                read_member(number_of_edges, fileStream);

                this->m_max_element = number_of_nodes - 1;
                this->m_size = number_of_edges;
                this->m_tree_height = get_tree_height(this->m_max_element);
                initialize_shift_table();

                uint nodes_read = 0;
                uint source_id;
                int target_id;

                std::vector<std::pair<uint, uint>> coords;
                coords.reserve(number_of_edges);
                /*typedef stxxl::VECTOR_GENERATOR<pair<uint32_t, uint32_t>>::result stxxl_pair_vector;
                stxxl_pair_vector coords(number_of_nodes);*/
                for (uint64_t i = 0; i < number_of_nodes + number_of_edges; i++) {
                    read_member(target_id, fileStream);
                    if (target_id < 0) {
                        nodes_read++;
                    } else {
                        source_id = nodes_read - 1;
                        coords.push_back(std::make_pair(source_id, target_id));
                    }
                }
                fileStream.close();

                if (coords.size() > 0) {
                    contruct(coords, construction_algo, temp_file_prefix);

                    std::cout << "Finished Construction" << std::endl;

                    coords.clear();

                    this->m_access_shortcut_size = access_shortcut_size;
                    this->post_init();
                }
            } else {
                throw std::runtime_error("Could not load ladrabin file");
            }
        }

        k2_tree_hybrid &operator=(k2_tree_hybrid &&tr) {
            k2_tree_base<t_k_l_1, t_k_leaves, t_lev, t_leaf, t_rank>::operator=(tr);
            if (this != &tr) {
                m_k_for_level = tr.m_k_for_level;
                m_shift_table = tr.m_shift_table;
            }
            return *this;
        }

        k2_tree_hybrid &operator=(const k2_tree_hybrid &tr) {
            k2_tree_base<t_k_l_1, t_k_leaves, t_lev, t_leaf, t_rank>::operator=(tr);
            if (this != &tr) {
                m_k_for_level = tr.m_k_for_level;
            }
            return *this;
        }

        bool operator==(const k2_tree_hybrid &tr) const {
            if (!k2_tree_base<t_k_l_1, t_k_leaves, t_lev, t_leaf, t_rank>::operator==(tr)) {
                return false;
            }

            if (m_k_for_level.size() !=
                tr.m_k_for_level.size()) {//must be the same for the same template parameters and data
                return false;
            }

            if (m_shift_table.size() !=
                tr.m_shift_table.size()) {//must be the same for the same template parameters and data
                return false;
            }

            return true;
        }

        void swap(k2_tree_hybrid &tr) {
            k2_tree_base<t_k_l_1, t_k_leaves, t_lev, t_leaf, t_rank>::swap(tr);
            std::swap(m_k_for_level, tr.m_k_for_level);
            std::swap(m_shift_table, tr.m_shift_table);
        }

        virtual void construct_access_shortcut(uint8_t access_shortcut_size) override {
            if (this->m_access_shortcut_size <= t_k_l_1_size){
                k2_tree_base<t_k_l_1, t_k_leaves, t_lev, t_leaf, t_rank>::construct_access_shortcut(access_shortcut_size);
            } else {
                throw std::runtime_error("access shortcut is only supported over levels with the same k values, therefore t_k_l_1_size must be >= access_shortcut_size");
            }
        }

        std::string get_type_string_without_compression() const {
            return "k2_tree_hybrid<"+std::to_string(t_k_l_1)+","+std::to_string(t_k_l_1_size)+","+std::to_string(t_k_l_2)+","+std::to_string(t_k_leaves)+">";
        }

        std::string get_type_string() const {
            return "k2_tree_hybrid<"+std::to_string(t_k_l_1)+","+std::to_string(t_k_l_1_size)+","+std::to_string(t_k_l_2)+","+std::to_string(t_k_leaves)+","+get_compression_name(this->m_used_compression)+">";
        }


        /**
         * Constructs the tree corresponding to the points in the links vector inpace by performing a z order sort and subsequently constructing the tree top down
         * @param links
         * @param temp_file_prefix
         */
        template<typename t_vector>
        void
        construct_by_z_order_sort_internal(t_vector &links, std::string temp_file_prefix = "") {
            using namespace k2_treap_ns;
            typedef decltype(links[0].first) t_x;
            //typedef decltype(links[0].second) t_y;

            auto start2 = timer::now();

            this->m_size = links.size();

            if (this->m_size == 0) {
                return;
            }

            //small hack to deduct return type of interleave (in case of uint64_t it is uint128_t, in case of uint32_t it is uint64_t
            // and thus adequately define the other variables with the correct amount of bits
            //auto tmp = interleave<t_k_l_1>::bits(links[0].first, links[0].second);
            //typedef decltype(tmp) t_z;
            typedef uint64_t t_z;

            std::string id_part = util::to_string(util::pid())
                                  + "_" + util::to_string(util::id());

            /*amount of levels with a k value of t_k_l_1 might differ from t_k_l_1_size as
             * it is enforced that the leaf level has k=t_k_leaves therefore if
             * m_tree_height <= t_k_l_1_size, the actual amount of levels with k=t_k_l_1
             * is smaller than t_k_l_1_size
             * for details look at get_tree_height, which in case of a hybrid tree calculates the tree height
             * considering above constraints
             * */
            uint8_t levels_with_k1 = 0;
            uint8_t levels_with_k2 = 0;
            uint8_t levels_with_k_leaves = 1;

            int ctr = 0;
            while (ctr < (this->m_tree_height-1)){
                auto k = get_k(ctr);
                if (k == t_k_l_1){
                    levels_with_k1++;
                } else if (k == t_k_l_2) {
                    levels_with_k2++;
                }
                ctr++;
            }

            auto start = timer::now();

            const t_x bitsToInterleaveForK1 = bits::hi(t_k_l_1) * levels_with_k1;
            const t_x bitsToInterleaveForK2 = bits::hi(t_k_l_2) * levels_with_k2;
            const t_x bitsToInterleaveForKLeaves = bits::hi(t_k_leaves) * levels_with_k_leaves;

            //bitsOfMaximalValue might be < 8*max(sizeof(t_x),sizeof(t_y))
            t_x bitsOfMaximalValue = bitsToInterleaveForK1+bitsToInterleaveForK2+bitsToInterleaveForKLeaves;
            const int bits = 8*sizeof(t_x); //FIXME: only 32 bit for now

            auto rK1 = bitsToInterleaveForK2+bitsToInterleaveForKLeaves;
            auto lK1 = 2*rK1;

            auto lK2_f = bits - bitsToInterleaveForK2 - bitsToInterleaveForKLeaves;
            auto rK2_f = bits - bitsToInterleaveForK2;
            auto lK2   = 2*bitsToInterleaveForKLeaves;

            //set to one between 2*(bitsToInterleaveForK2+bitsToInterleaveForKLeaves) and 2*bitsOfMaximalValue
            uint64_t k_leaves_bitmask = createBitmask(t_x(0), 2*(bitsToInterleaveForKLeaves));
            vector<t_z> points_with_subtree(links.size());

	        #pragma omp parallel for
            for (size_t i = 0; i < links.size(); ++i) {
                auto point = links[i];
                auto lhs_interleaved = (
                        (interleave<t_k_l_1>::bits(point.first >> rK1, point.second >> rK1) << lK1) |
                        (interleave<t_k_l_2>::bits((point.first << lK2_f) >> rK2_f,
                                                   (point.second << lK2_f) >> rK2_f) << lK2) |
                        (interleave<t_k_leaves>::bits(point.first,
                                                      point.second) & k_leaves_bitmask));
                points_with_subtree[i] = lhs_interleaved;
            }

            t_vector().swap(links);//to save some memory

            __gnu_parallel::sort(points_with_subtree.begin(), points_with_subtree.end());
            //std::cout << "Parallel Sort: " << duration << "ms" << std::endl;

            t_vector().swap(links);//to save some memory

            auto stop = timer::now();
            sort_duration += duration_cast<milliseconds>(stop - start).count();

            start = timer::now();

            std::vector<int64_t> previous_subtree_number(this->m_tree_height, -1);

            {
                int64_t subtree_distance;
                bool fill_to_k2_entries = false; //begin extra case!
                std::vector<uint> gap_to_k2(this->m_tree_height);
                for (uint i = 0; i < gap_to_k2.size(); ++i) {
                    gap_to_k2[i] = get_k(i) * get_k(i);
                }

                std::vector<uint_fast8_t> inv_shift_mult_2(this->m_tree_height);
                std::vector<uint_fast8_t> ksquares_min_one(
                        this->m_tree_height); //for fast modulo calculation: http://graphics.stanford.edu/~seander/bithacks.html#IntegerLogObvious
                for (uint i = 0; i < this->m_tree_height; i++) {
                    inv_shift_mult_2[i] = m_shift_table[this->m_tree_height - i - 1] * 2;
                    ksquares_min_one[i] = (get_k(i) * get_k(i)) - 1;
                }


                bool firstLink = true;
                uint current_subtree_number = 0;

                std::vector<int_vector_buffer<1>> level_buffers = this->create_level_buffers(temp_file_prefix, id_part);

                //std::pair<t_x, t_y> previous_link;
                for (size_t j = 0; j < points_with_subtree.size(); ++j) {
                    t_z current_link = points_with_subtree[j];

                    for (uint current_level = 0; current_level < this->m_tree_height; ++current_level) {
                        current_subtree_number = (current_link >> (inv_shift_mult_2[current_level])) &
                                                 ksquares_min_one[current_level];
                        subtree_distance = current_subtree_number - previous_subtree_number[current_level];

                        if (subtree_distance > 0) {
                            //invalidate previous subtree numbers as new relative frame
                            for (uint i = current_level + 1; i < this->m_tree_height; ++i) {
                                previous_subtree_number[i] = -1;
                            }

                            if (fill_to_k2_entries && current_level != 0) {
                                for (uint j = 0; j < gap_to_k2[current_level]; ++j) {
                                    level_buffers[current_level].push_back(0);
                                }
                                gap_to_k2[current_level] = get_k(current_level) * get_k(current_level);
                            }

                            for (uint j = 0; j < subtree_distance - 1; ++j) {
                                level_buffers[current_level].push_back(0);
                                gap_to_k2[current_level]--;
                            }

                            level_buffers[current_level].push_back(1);
                            gap_to_k2[current_level]--;

                            if (!firstLink)
                                fill_to_k2_entries = true;
                        } else if (subtree_distance == 0) {
                            fill_to_k2_entries = false;
                        }/* else {
                            std::string error_message(
                                    "negative subtree_distance after z_order sort is not possible, somethings wrong current_level=" +
                                    std::to_string(current_level) + " subtree_distance=" +
                                    std::to_string(subtree_distance) +
                                    " current_subtree_number=" + std::to_string(current_subtree_number) +
                                    " previous_subtree_number[current_level]=" +
                                    std::to_string(previous_subtree_number[current_level]) + "current_link=" +
                                    std::to_string(std::get<0>(current_link)) + "," + std::to_string(std::get<1>(current_link)) +
                                    "previous_link=" + std::to_string(previous_link.first) + "," +
                                    std::to_string(previous_link.second));
                            throw std::logic_error(error_message);
                        }*/
                        //std::cout << "Setting previous_subtree_number[" << current_level << "] = "<< current_subtree_number << std::endl;
                        previous_subtree_number[current_level] = current_subtree_number;
                    }
                    //FIXME: special case treatment for last level (doesn't need to be sorted --> set corresponding bit, but don't append)
                    firstLink = false;
                    //previous_link = tmp;
                }

                //fill rest with 0s
                for (uint l = 0; l < gap_to_k2.size(); ++l) {
                    for (uint i = 0; i < gap_to_k2[l]; ++i) {
                        level_buffers[l].push_back(0);
                    }
                }
            }

            stop = timer::now();
            construct_duration += duration_cast<milliseconds>(stop - start).count();
            start = timer::now();

            this->load_vectors_from_file(temp_file_prefix, id_part);

            stop = timer::now();
            build_vec_duration += duration_cast<milliseconds>(stop - start).count();

            auto stop2 = timer::now();
            constructor_duration += duration_cast<milliseconds>(stop2 - start2).count();
        }

        /**
         * Constructs the tree corresponding to the points in the links vector inpace by performing a z order sort and subsequently constructing the tree top down
         * @param links
         * @param temp_file_prefix
         */
        template<typename t_vector>
        void
        construct_by_z_order_2(t_vector &links, const std::string& temp_file_prefix) {
            using namespace k2_treap_ns;
            using namespace std::chrono;
            using timer = std::chrono::high_resolution_clock;
            typedef decltype(links[0].first) t_x;
            //typedef decltype(links[0].second) t_y;

            auto start2 = timer::now();


            this->m_size = links.size();

            if (this->m_size == 0) {
                return;
            }

//            std::cout << "Size: " << this->m_size << std::endl;
	    //do not parallelize for small inputs
           if (this->m_size < 1000000){
                construct_by_z_order_sort_internal(links, temp_file_prefix);
                return;
            }

            //small hack to deduct return type of interleave (in case of uint64_t it is uint128_t, in case of uint32_t it is uint64_t
            // and thus adequately define the other variables with the correct amount of bits
            //auto tmp = interleave<t_k_l_1>::bits(links[0].first, links[0].second);
            //typedef decltype(tmp) t_z;
            typedef uint64_t t_z;

            std::string id_part = util::to_string(util::pid())
                                  + "_" + util::to_string(util::id());

            /*amount of levels with a k value of t_k_l_1 might differ from t_k_l_1_size as
             * it is enforced that the leaf level has k=t_k_leaves therefore if
             * m_tree_height <= t_k_l_1_size, the actual amount of levels with k=t_k_l_1
             * is smaller than t_k_l_1_size
             * for details look at get_tree_height, which in case of a hybrid tree calculates the tree height
             * considering above constraints
             * */
            uint8_t levels_with_k1 = 0;
            uint8_t levels_with_k2 = 0;
            uint8_t levels_with_k_leaves = 1;

            int ctr = 0;
            while (ctr < (this->m_tree_height-1)){
                auto k = get_k(ctr);
                if (k == t_k_l_1){
                    levels_with_k1++;
                } else if (k == t_k_l_2) {
                    levels_with_k2++;
                }
                ctr++;
            }

            const t_x bitsToInterleaveForK1 = bits::hi(t_k_l_1) * levels_with_k1;
            const t_x bitsToInterleaveForK2 = bits::hi(t_k_l_2) * levels_with_k2;
            const t_x bitsToInterleaveForKLeaves = bits::hi(t_k_leaves) * levels_with_k_leaves;

            //bitsOfMaximalValue might be < 8*max(sizeof(t_x),sizeof(t_y))
            t_x bitsOfMaximalValue = bitsToInterleaveForK1+bitsToInterleaveForK2+bitsToInterleaveForKLeaves;
            const int bits = 8*sizeof(t_x); //FIXME: only 32 bit for now

            auto rK1 = bitsToInterleaveForK2+bitsToInterleaveForKLeaves;
            auto lK1 = 2*rK1;

            auto lK2_f = bits - bitsToInterleaveForK2 - bitsToInterleaveForKLeaves;
            auto rK2_f = bits - bitsToInterleaveForK2;
            auto lK2   = 2*bitsToInterleaveForKLeaves;

            //set to one between 0 and 2*bitsToInterleaveForKLeaves
            uint64_t k_leaves_bitmask = createBitmask(t_x(0), 2*(bitsToInterleaveForKLeaves));

            vector<t_z> points_with_subtree(links.size());

            auto start = timer::now();

            #pragma omp parallel for
            for (size_t i = 0; i < links.size(); ++i) {
                auto point = links[i];
                auto lhs_interleaved = (
                        (interleave<t_k_l_1>::bits(point.first >> rK1, point.second >> rK1) << lK1) |
                        (interleave<t_k_l_2>::bits((point.first << lK2_f) >> rK2_f,
                                                   (point.second << lK2_f) >> rK2_f) << lK2) |
                        (interleave<t_k_leaves>::bits(point.first,
                                                      point.second) & k_leaves_bitmask));
                points_with_subtree[i] = lhs_interleaved;
            }

            t_vector().swap(links);//to save some memory

            __gnu_parallel::sort(points_with_subtree.begin(), points_with_subtree.end());
            //std::cout << "Parallel Sort: " << duration << "ms" << std::endl;
            auto stop = timer::now();
            sort_duration += duration_cast<milliseconds>(stop - start).count();

            start = timer::now();


            std::vector<uint_fast8_t> inv_shift_mult_2(this->m_tree_height);
            std::vector<uint_fast8_t> ksquares_min_one(
                    this->m_tree_height); //for fast modulo calculation: http://graphics.stanford.edu/~seander/bithacks.html#IntegerLogObvious
            for (uint i = 0; i < this->m_tree_height; i++) {
                inv_shift_mult_2[i] = m_shift_table[this->m_tree_height - i - 1] * 2;
                ksquares_min_one[i] = (get_k(i) * get_k(i)) - 1;
            }

            uint num_threads = 0;
            std::vector<std::vector<int_vector_buffer<1>>> level_buffers;
            std::vector<uint64_t> last_processed_index;
            //default(none) remove default for debug builds, undefined behavior sanitizer
            bit_vector tmp_leaf;
            std::vector<std::vector<bool>> collision(this->m_tree_height);
            std::vector<uint64_t> vector_size(this->m_tree_height, 0);
            std::vector<std::vector<uint64_t>> offsets(this->m_tree_height);
            std::vector<std::vector<bit_vector>> collision_buffer(this->m_tree_height);
            //used for 64Bit Alginment
            std::vector<std::vector<uint_fast8_t>> alignment(this->m_tree_height);

          //  omp_set_num_threads(1);

            #pragma omp parallel shared(tmp_leaf, collision, collision_buffer, vector_size, alignment, offsets, level_buffers, last_processed_index, points_with_subtree, num_threads, temp_file_prefix, id_part, inv_shift_mult_2, ksquares_min_one)
            {

                #pragma omp single
                {
                    num_threads = omp_get_num_threads();
                    for (uint i = 0; i < num_threads; ++i) {
                        level_buffers.emplace_back(this->create_level_buffers(temp_file_prefix + "thread_" + std::to_string(i), id_part));
                    }
                    last_processed_index.resize(num_threads,0);
                }

                int thread_num = omp_get_thread_num();
                int64_t subtree_distance;
                bool fill_to_k2_entries = false; //begin extra case!
                std::vector<uint> gap_to_k2(this->m_tree_height);
                for (uint i = 0; i < gap_to_k2.size(); ++i) {
                    gap_to_k2[i] = get_k(i) * get_k(i);
                }
                bool firstLink = true;
                t_z current_subtree_number = 0;
                std::vector<int64_t> previous_subtree_number(this->m_tree_height, -1);


                //do this in parallel, remember first and last subtree per Thread --> k² Bits have to be ored if subtree overlap, rest append
                #pragma omp for
                for (size_t j = 0; j < points_with_subtree.size(); ++j) {
                    //std::pair<t_x,t_y> tmp = std::make_pair(std::get<0>(current_link), std::get<1>(current_link));
                    t_z current_link = points_with_subtree[j];
                    last_processed_index[thread_num] = j;
                    //triple previous_link;

                    for (uint current_level = 0; current_level < this->m_tree_height; ++current_level) {
                        //subtree number on level                                   mod amount_of_subtrees_on_level
                        current_subtree_number = (current_link >> (inv_shift_mult_2[current_level])) &
                                                 ksquares_min_one[current_level];
                        subtree_distance = current_subtree_number - previous_subtree_number[current_level];
                        //assert(subtree_distance >= 0);

                        if (subtree_distance > 0) {
                            //invalidate previous subtree numbers as new relative frame
                            for (uint i = current_level + 1; i < this->m_tree_height; ++i) {
                                previous_subtree_number[i] = -1;
                            }

                            if (fill_to_k2_entries && current_level != 0) {
                                for (uint j = 0; j < gap_to_k2[current_level]; ++j) {
                                    level_buffers[thread_num][current_level].push_back(0);
                                }
                                gap_to_k2[current_level] = get_k(current_level) * get_k(current_level);
                            }

                            for (uint j = 0; j < subtree_distance - 1; ++j) {
                                level_buffers[thread_num][current_level].push_back(0);
                                gap_to_k2[current_level]--;
                            }

                            level_buffers[thread_num][current_level].push_back(1);
                            gap_to_k2[current_level]--;

                            if (!firstLink)
                                fill_to_k2_entries = true;
                        } else if (subtree_distance == 0) {
                            fill_to_k2_entries = false;
                        }/* else {
                            std::string error_message(
                                    "negative subtree_distance after z_order sort is not possible, somethings wrong current_level=" +
                                    std::to_string(current_level) + " subtree_distance=" +
                                    std::to_string(subtree_distance) +
                                    " current_subtree_number=" + std::to_string(current_subtree_number) +
                                    " previous_subtree_number[current_level]=" +
                                    std::to_string(previous_subtree_number[current_level]) + "current_link=" +
                                    std::to_string(std::get<0>(current_link)) + "," + std::to_string(std::get<1>(current_link)) +
                                    "previous_link=" + std::to_string(std::get<0>(previous_link)) + "," +
                                    std::to_string(std::get<1>(previous_link)));
                            throw std::logic_error(error_message);
                        }*/
                        //std::cout << "Setting previous_subtree_number[" << current_level << "] = "<< current_subtree_number << std::endl;
                        previous_subtree_number[current_level] = current_subtree_number;
                    }
                    //FIXME: special case treatment for last level (doesn't need to be sorted --> set corresponding bit, but don't append)
                    firstLink = false;
                    //previous_link = current_link;
                }
                //fill rest with 0s
                for (uint l = 0; l < gap_to_k2.size(); ++l) {
                    for (uint i = 0; i < gap_to_k2[l]; ++i) {
                        level_buffers[thread_num][l].push_back(0);
                    }
                }

                #pragma omp barrier
                #pragma omp single
                {
                    stop = timer::now();
                    construct_duration += duration_cast<milliseconds>(stop - start).count();
                    start = timer::now();
                    //precalculate collisions and vector sizes
                    this->m_levels.resize(this->m_tree_height - 1);
                    for (int l = 0; l < this->m_tree_height; ++l) {
                        collision[l].resize(num_threads);
                        collision_buffer[l].resize(num_threads);
                        alignment[l].resize(num_threads);
                        offsets[l].resize(num_threads);
                        collision[l][0] = false;
                        alignment[l][0] = 0;
                        level_buffers[0][l].close(false);
                        vector_size[l] += level_buffers[0][l].size();
                        offsets[l][0] = 0;

                        auto k_squared = get_k(l) * get_k(l);

                        for (uint t = 0; t < num_threads - 1; ++t) {
                            auto last_link_of_current_thread = points_with_subtree[last_processed_index[t]];
                            auto last_subtree = (last_link_of_current_thread >> (inv_shift_mult_2[l]));

                            auto first_link_of_next_thread = points_with_subtree[last_processed_index[t] + 1];
                            auto first_subtree = (first_link_of_next_thread >> (inv_shift_mult_2[l]));

                            //as one subtree on that level spans k^2 values
                            if ((first_subtree / k_squared) == (last_subtree / k_squared)) {
                                collision[l][t + 1] = true;
                                //first k² entries of old and new buffer have to be merged
                                alignment[l][t + 1] = (64 - (vector_size[l] % 64)) %64;
                                offsets[l][t + 1] = vector_size[l];
                                vector_size[l] += level_buffers[t + 1][l].size() - k_squared;
                            } else {
                                collision[l][t + 1] = false;
                                alignment[l][t + 1] = (64 - vector_size[l] % 64) %64;
                                offsets[l][t + 1] = vector_size[l];
                                vector_size[l] += level_buffers[t + 1][l].size();
                            }
                            level_buffers[t + 1][l].close(false);
                        }

                        if (l < this->m_tree_height - 1) {
                            this->m_levels[l].resize(vector_size[l]);
                        } else {
                            tmp_leaf.resize(vector_size[l]);
                        }
                    }

                    //load data from files, check for conflicts, if given, merge k² Blocks on level
                }

                //parallel
                for (int l = 0; l < this->m_tree_height - 1; ++l) {
                    std::string levels_file =
                            temp_file_prefix + "thread_" + std::to_string(thread_num) + "_level_" + std::to_string(l) +
                            "_" + id_part + ".sdsl";
                    bit_vector tmp;
                    load_from_file(tmp, levels_file);
<<<<<<< HEAD
=======

>>>>>>> 5b2e6340
                    auto k_square = get_k(l) * get_k(l);
                    if (!collision[l][thread_num]) {
                        if (alignment[l][thread_num] < tmp.size()) {
                            std::copy(tmp.begin() + alignment[l][thread_num], tmp.end(),
                                      this->m_levels[l].begin() + offsets[l][thread_num] + alignment[l][thread_num]);
                            collision_buffer[l][thread_num].resize(alignment[l][thread_num]);
                            std::copy(tmp.begin(), tmp.begin() + alignment[l][thread_num],
                                      collision_buffer[l][thread_num].begin());
                        } else {
                            collision_buffer[l][thread_num].resize(tmp.size());
                            std::copy(tmp.begin(), tmp.end(), collision_buffer[l][thread_num].begin());
                        }
                    } else {
                        if (((uint) alignment[l][thread_num] + k_square) < tmp.size()) {
                            std::copy(tmp.begin() + alignment[l][thread_num] + k_square, tmp.end(),
                                      this->m_levels[l].begin() + offsets[l][thread_num] + alignment[l][thread_num]);
                            collision_buffer[l][thread_num].resize(k_square+alignment[l][thread_num]);
                            std::copy(tmp.begin(), tmp.begin() + k_square + alignment[l][thread_num],
                                      collision_buffer[l][thread_num].begin());
                        } else {
                            collision_buffer[l][thread_num].resize(tmp.size());
                            std::copy(tmp.begin(), tmp.end(), collision_buffer[l][thread_num].begin());
                        }
                    }
                }

                auto leaf_level = this->m_tree_height - 1;
                std::string levels_file =
                        temp_file_prefix + "thread_" + std::to_string(thread_num) + "_level_" +
                        std::to_string(leaf_level) +
                        "_" + id_part + ".sdsl";
                bit_vector tmp;
                load_from_file(tmp, levels_file);
                auto k_square = get_k(leaf_level) * get_k(leaf_level);
                if (!collision[leaf_level][thread_num]) {
                    if (alignment[leaf_level][thread_num] < tmp.size()) {
                        std::copy(tmp.begin() + alignment[leaf_level][thread_num], tmp.end(),
                                  tmp_leaf.begin() + offsets[leaf_level][thread_num] +
                                  alignment[leaf_level][thread_num]);
                        collision_buffer[leaf_level][thread_num].resize(alignment[leaf_level][thread_num]);
                        std::copy(tmp.begin(), tmp.begin() + alignment[leaf_level][thread_num],
                                  collision_buffer[leaf_level][thread_num].begin());
                    } else {
                        collision_buffer[leaf_level][thread_num].resize(tmp.size());
                        std::copy(tmp.begin(), tmp.end(), collision_buffer[leaf_level][thread_num].begin());
                    }
                } else {
                    if (((uint) alignment[leaf_level][thread_num] + k_square) < tmp.size()) {
                        std::copy(tmp.begin() + alignment[leaf_level][thread_num] + k_square, tmp.end(),
                                  tmp_leaf.begin() + alignment[leaf_level][thread_num] +
                                  offsets[leaf_level][thread_num]);
                        collision_buffer[leaf_level][thread_num].resize(k_square+alignment[leaf_level][thread_num]);
                        std::copy(tmp.begin(), tmp.begin() + k_square + alignment[leaf_level][thread_num],
                                  collision_buffer[leaf_level][thread_num].begin());
                    } else {
                        collision_buffer[leaf_level][thread_num].resize(tmp.size());
                        std::copy(tmp.begin(), tmp.end(), collision_buffer[leaf_level][thread_num].begin());
                    }
                }
            }

            //merge where collisions occured
            for (auto l = 0; l < this->m_tree_height -1; l++){
                auto k_square = get_k(l) * get_k(l);
                for (uint t = 1; t < num_threads; t++){
                    if (collision[l][t]){
                        auto first_k2_bits = collision_buffer[l][t].get_int(0, k_square);
                        auto last_k2_bits = this->m_levels[l].get_int(offsets[l][t]-k_square, k_square);
                        this->m_levels[l].set_int(offsets[l][t]-k_square, last_k2_bits | first_k2_bits, k_square);
                        std::copy(collision_buffer[l][t].begin()+k_square, collision_buffer[l][t].end(), this->m_levels[l].begin()+offsets[l][t]);
                    } else {
<<<<<<< HEAD
                        std::copy(collision_buffer[l][t].begin(), collision_buffer[l][t].end(), this->m_levels[l].begin()+offsets[l][t]);
=======
                       std::copy(collision_buffer[l][t].begin(), collision_buffer[l][t].end(), this->m_levels[l].begin()+offsets[l][t]);
>>>>>>> 5b2e6340
                    }
                }
            }

            auto leaf_level = this->m_tree_height - 1;
            auto k_square = get_k(leaf_level) * get_k(leaf_level);
            for (uint t = 0; t < num_threads; t++){
                if (collision[leaf_level][t]){
                    //merge
                    auto first_k2_bits = collision_buffer[leaf_level][t].get_int(0, k_square);
                    auto last_k2_bits = tmp_leaf.get_int(offsets[leaf_level][t] - k_square, k_square);
                    tmp_leaf.set_int(offsets[leaf_level][t] - k_square, last_k2_bits | first_k2_bits, k_square);
                    std::copy(collision_buffer[leaf_level][t].begin()+k_square, collision_buffer[leaf_level][t].end(), tmp_leaf.begin()+offsets[leaf_level][t]);
                } else {
                    std::copy(collision_buffer[leaf_level][t].begin(), collision_buffer[leaf_level][t].end(), tmp_leaf.begin()+offsets[leaf_level][t]);
                }
            }
<<<<<<< HEAD
            this->m_leaves = t_leaf(tmp_leaf);
=======
>>>>>>> 5b2e6340

            this->m_leaves = t_leaf(tmp_leaf);

            this->m_levels_rank.resize(this->m_levels.size());
            for (uint64_t i = 0; i < this->m_levels.size(); ++i) {
                util::init_support(this->m_levels_rank[i], &this->m_levels[i]);
            }

            stop = timer::now();
            build_vec_duration += duration_cast<milliseconds>(stop - start).count();

            auto stop2 = timer::now();
            constructor_duration += duration_cast<milliseconds>(stop2 - start2).count();

        }



    private:
        //FIXME: declared here and in k2_tree as a workaround, because virtual template methods are not possible
        template<typename t_vector>
        void contruct(t_vector &v, const construction_algorithm construction_algo,
                      const std::string &temp_file_prefix = 0) {
            switch (construction_algo){
                case COUNTING_SORT:
                    this->construct_counting_sort(v);
                    break;
                case PARTITIONBASED:
                    this->construct(v, temp_file_prefix);
                    break;
                case ZORDER_SORT:
                    //construct_by_z_order_sort_internal(v, temp_file_prefix);
                    construct_by_z_order_2(v, temp_file_prefix);
                    break;
            }
        }

        /**
        * Calculates the corresponding subtree of link on a given level as well as
        * the new relative coordinates (relative to the upper left corner of the corresponding submatrix)
        * of link on the next level
        *
        * @param link
        *      in:  current coordinates
        *      out: relative coordinates on level "level"
        * @param level
        * @return
        */
        template<typename t_x, typename t_y>
        t_x inline calculate_subtree_number_and_new_relative_coordinates(std::pair<t_x, t_y> &link, int level) {
            using namespace k2_treap_ns;
            t_x exponent = this->m_tree_height - level - 1;
            auto k = get_k(level);
            t_x result = k * divexp(link.first, exponent) + divexp(link.second, exponent);
            link.first = modexp(link.first, exponent);
            link.second = modexp(link.second, exponent);

            return result;
        }

        uint64_t createBitmask(int64_t start, int64_t end){
            uint64_t result = 0;
            for (auto i = start; i < end ; ++i) {
                result |= (1ULL<< i);
            }
            return result;
        }

        template<typename t_vector>
        void construct_counting_sort(t_vector &links) {
            this->construct_counting_sort_internal(links, [&](uint64_t x, uint8_t l){return divexp(x,l);}, [&](uint8_t l){return exp(l);});
        }

        template<typename t_vector>
        void construct(t_vector &links, std::string temp_file_prefix = "") {
            this->construct_internal(links, [&](uint64_t x, uint8_t l){return divexp(x,l);}, temp_file_prefix);
        }

        inline uint64_t exp(uint8_t l) const {
            assert(l >= 0 && l <= m_tree_height);
            return 1Ull << m_shift_table[l];
        }

        template<typename t_x>
        inline t_x divexp(t_x x, uint8_t l) const {
            assert(l >= 0 && l <= m_tree_height);
            return x >> m_shift_table[l];
        }

        template<typename t_x>
        inline t_x modexp(t_x x, uint8_t l) const {
            assert(l >= 0 && l <= m_tree_height);
            return x & bits::lo_set[m_shift_table[l]];
        }

        template<typename t_x>
        inline t_x multexp(t_x x, uint8_t l) const {
            assert(l >= 0 && l <= m_tree_height);
            return x << m_shift_table[l];
        }


        void initialize_shift_table() {
            m_shift_table.resize(this->m_tree_height + 1);

            m_shift_table[0] = 0;
            for (uint i = 0; i < this->m_tree_height; ++i) {
                m_shift_table[i + 1] = m_shift_table[i] + bits::hi(m_k_for_level[this->m_tree_height-i-1]);
            }
        }

        inline uint8_t get_k(uint8_t level) const {
            return m_k_for_level[level];
        }

        uint8_t get_tree_height(const uint64_t max) {
            uint8_t res = 1;
            if (t_k_l_1 <= max) {
                this->m_max_element = t_k_l_1;
                m_k_for_level.push_back(t_k_l_1);
            } else {
                //in case only one level use k_leaves (has to be higher than t_k_l_1 (compile time-checked)
                this->m_max_element = t_k_leaves;
                m_k_for_level.push_back(t_k_leaves);
            }

            while (this->m_max_element <= max) {
                if ((this->m_max_element * t_k_leaves) > max) {
                    this->m_max_element = this->m_max_element * t_k_leaves;
                    m_k_for_level.push_back(t_k_leaves);
                } else if (res < t_k_l_1_size) {
                    this->m_max_element = this->m_max_element * t_k_l_1;
                    m_k_for_level.push_back(t_k_l_1);
                } else {
                    this->m_max_element = this->m_max_element * t_k_l_2;
                    m_k_for_level.push_back(t_k_l_2);
                }
                ++res;
            }

            m_k_for_level.resize(res);
            if (res <= t_k_l_1_size) {

                std::cerr
                        << "The tree height is smaller than t_k_l_1_size using t_k_l_1 up to m_tree_height-1 and then t_k_leaves"
                        << std::endl;
            } else if (res == t_k_l_1_size + 1) {
                std::cerr << "The tree equals t_k_l_1_size+1, only using t_k_l_1 and t_k_leaves" << std::endl;
            }

            return res;
        }
    };
}
#endif

<|MERGE_RESOLUTION|>--- conflicted
+++ resolved
@@ -859,10 +859,7 @@
                             "_" + id_part + ".sdsl";
                     bit_vector tmp;
                     load_from_file(tmp, levels_file);
-<<<<<<< HEAD
-=======
-
->>>>>>> 5b2e6340
+
                     auto k_square = get_k(l) * get_k(l);
                     if (!collision[l][thread_num]) {
                         if (alignment[l][thread_num] < tmp.size()) {
@@ -934,11 +931,7 @@
                         this->m_levels[l].set_int(offsets[l][t]-k_square, last_k2_bits | first_k2_bits, k_square);
                         std::copy(collision_buffer[l][t].begin()+k_square, collision_buffer[l][t].end(), this->m_levels[l].begin()+offsets[l][t]);
                     } else {
-<<<<<<< HEAD
                         std::copy(collision_buffer[l][t].begin(), collision_buffer[l][t].end(), this->m_levels[l].begin()+offsets[l][t]);
-=======
-                       std::copy(collision_buffer[l][t].begin(), collision_buffer[l][t].end(), this->m_levels[l].begin()+offsets[l][t]);
->>>>>>> 5b2e6340
                     }
                 }
             }
@@ -956,10 +949,6 @@
                     std::copy(collision_buffer[leaf_level][t].begin(), collision_buffer[leaf_level][t].end(), tmp_leaf.begin()+offsets[leaf_level][t]);
                 }
             }
-<<<<<<< HEAD
-            this->m_leaves = t_leaf(tmp_leaf);
-=======
->>>>>>> 5b2e6340
 
             this->m_leaves = t_leaf(tmp_leaf);
 
@@ -973,10 +962,7 @@
 
             auto stop2 = timer::now();
             constructor_duration += duration_cast<milliseconds>(stop2 - start2).count();
-
-        }
-
-
+        }
 
     private:
         //FIXME: declared here and in k2_tree as a workaround, because virtual template methods are not possible
