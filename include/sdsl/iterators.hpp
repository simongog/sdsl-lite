--- conflicted
+++ resolved
@@ -165,27 +165,28 @@
     return it+n;
 }
 
-<<<<<<< HEAD
 // Pseudo-container encapsulating begin and end iterator.
-template<typename iter>
+template<typename iter_type>
 class container
 {
     private:
-        const iter m_it_begin;
-        const iter m_it_end;
+        const iter_type m_it_begin;
+        const iter_type m_it_end;
 
     public:
-        container(const iter it_begin, const iter it_end)
+        typedef iter_type iterator_type;
+
+        container(const iter_type it_begin, const iter_type it_end)
             : m_it_begin(it_begin), m_it_end(it_end) { }
 
-        iter begin() const {
+        iter_type begin() const {
             return m_it_begin;
         }
 
-        iter end() const {
+        iter_type end() const {
             return m_it_end;
         }
-=======
+};
 
 template<typename t_F>
 struct random_access_container {
@@ -213,7 +214,6 @@
     {
         return iterator_type(this, size());
     }
->>>>>>> 52b0945b
 };
 
 } // end namespace sdsl
