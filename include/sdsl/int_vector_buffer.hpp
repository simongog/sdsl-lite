/* sdsl - succinct data structures library
    Copyright (C) 2008-2013 Simon Gog

    This program is free software: you can redistribute it and/or modify
    it under the terms of the GNU General Public License as published by
    the Free Software Foundation, either version 3 of the License, or
    (at your option) any later version.

    This program is distributed in the hope that it will be useful,
    but WITHOUT ANY WARRANTY; without even the implied warranty of
    MERCHANTABILITY or FITNESS FOR A PARTICULAR PURPOSE.  See the
    GNU General Public License for more details.

    You should have received a copy of the GNU General Public License
    along with this program.  If not, see http://www.gnu.org/licenses/ .
*/
/*! \file int_vector_buffer.hpp
    \brief int_vector_buffer.hpp contains the sdsl::int_vector_buffer class.
    \author Maike Zwerger, Timo Beller and Simon Gog
*/
#ifndef INCLUDED_INT_VECTOR_BUFFER
#define INCLUDED_INT_VECTOR_BUFFER

#include "int_vector.hpp"
#include "iterators.hpp"
#include <cassert>
#include <fstream>
#include <iostream>
#include <stdio.h>
#include <string>

namespace sdsl
{

template<uint8_t t_width=0>
class int_vector_buffer
{
    public:
        class iterator;

    private:
        static_assert(t_width <= 64 , "int_vector_buffer: width must be at most 64 bits.");
        sdsl::isfstream     m_ifile;
        sdsl::osfstream     m_ofile;
        std::string         m_filename;
        int_vector<t_width> m_buffer;
        bool                m_need_to_write = false;
        // length of int_vector header in bytes: 0 for plain, 8 for int_vector<t_width> (0 < t_width), 9 for int_vector<0>
        uint64_t            m_offset        = 0;
        uint64_t            m_buffersize    = 0;    // in elements! m_buffersize*width() must be a multiple of 8!
        uint64_t            m_max_elements  = 0;    // size of int_vector_buffer
        uint64_t            m_begin         = 0;    // number in elements
        bool                m_closed        = true; // file is closed

        //! Read block containing element at index idx.
        void read_block(const uint64_t idx) {
            m_begin = (idx/m_buffersize)*m_buffersize;
            if (m_begin >= m_max_elements) {
                util::set_to_value(m_buffer, 0);
            } else {
                m_ifile.seekg(m_offset+(m_begin*width())/8);
                assert(m_ifile.good());
                m_ifile.read((char*) m_buffer.data(), (m_buffersize*width())/8);
                if ((uint64_t)m_ifile.gcount() < (m_buffersize*width())/8) {
                    m_ifile.clear();
                }
                assert(m_ifile.good());
                for (uint64_t i=m_max_elements-m_begin; i<m_buffersize; ++i) {
                    m_buffer[i] = 0;
                }
            }
        }

        //! Write current block to file.
        void write_block() {
            if (m_need_to_write) {
                m_ofile.seekp(m_offset+(m_begin*width())/8);
                assert(m_ofile.good());
                if (m_begin+m_buffersize >= m_max_elements) {
                    //last block in file
                    uint64_t wb = ((m_max_elements-m_begin)*width()+7)/8;
                    m_ofile.write((char*) m_buffer.data(), wb);
                } else {
                    m_ofile.write((char*) m_buffer.data(), (m_buffersize*width())/8);
                }
                m_ofile.flush();
                assert(m_ofile.good());
                m_need_to_write = false;
            }
        }

        //! Read value from idx.
        uint64_t read(const uint64_t idx) {
            assert(!m_closed);
            assert(idx < m_max_elements);
            if (idx < m_begin or m_begin+m_buffersize <= idx) {
                write_block();
                read_block(idx);
            }
            return m_buffer[idx-m_begin];
        }

        //! Write value to idx.
        void write(const uint64_t idx, const uint64_t value) {
            assert(!m_closed);
            // If idx is not in current block, write current block and load needed block
            if (idx < m_begin or m_begin+m_buffersize <= idx) {
                write_block();
                read_block(idx);
            }
            if (m_max_elements <= idx) {
                m_max_elements = idx+1;
            }
            m_need_to_write = true;
            m_buffer[idx-m_begin] = value;
        }

    public:

        //! Constructor.
        int_vector_buffer() {
            m_buffer = int_vector<t_width>();
        }

        //! Constructor for int_vector_buffer.
        /*! \param filename   File that contains the data read from / written to.
         *  \param mode       Openmode:
         *                    std::ios::in opens an existing file (that must exist already),
         *                    std::ios::out creates a new file (that may exist already).
         *  \param buffersize Buffersize in bytes. This has to be a multiple of 8, if not the next multiple of 8 will be taken
         *  \param int_width  The width of each integer.
         *  \param is_plain   If false (default) the file will be interpreted as int_vector.
         *                    If true the file will be interpreted as plain array with t_width bits per integer.
         *                    In second case (is_plain==true), t_width must be 8, 16, 32 or 64.
         */
        int_vector_buffer(const std::string filename, std::ios::openmode mode, const uint64_t buffersize=1024*1024, const uint8_t int_width=t_width, const bool is_plain=false) {
            m_filename = filename;
            assert(!(mode&std::ios::app));
            mode &= ~std::ios::app;
            m_buffer.width(int_width);
            if (is_plain) {
                // is_plain is only allowed with width() in {8, 16, 32, 64}
                assert(8==width() or 16==width() or 32==width() or 64==width());
            } else {
                m_offset = t_width ? 8 : 9;
            }

            // Open file for IO
            m_ofile.open(m_filename, mode|std::ios::out|std::ios::binary);
            assert(m_ofile.good());
            m_ifile.open(m_filename, std::ios::in|std::ios::binary);
            assert(m_ifile.good());
            if (mode & std::ios::in) {
                uint64_t size  = 0;
                if (is_plain) {
                    m_ifile.seekg(0, std::ios_base::end);
                    size = m_ifile.tellg()*8;
                } else {
                    uint8_t width = 0;
                    int_vector<t_width>::read_header(size, width, m_ifile);
                    m_buffer.width(width);
                }
                assert(m_ifile.good());
                m_max_elements = size/width();
            }
            if (0==(buffersize*8)%width()) {
                m_buffersize = buffersize*8/width(); // m_buffersize might not be multiple of 8, but m_buffersize*width is.
            } else {
                uint64_t element_buffersize = (buffersize*8)/width()+1; // one more element than fits into given buffersize in byte
                m_buffersize = element_buffersize+7 - (element_buffersize+7)%8; // take next multiple of 8
            }
            m_buffer = int_vector<t_width>(m_buffersize, 0, width());
            if (0!=m_buffersize) read_block(0);
            m_need_to_write = false;
            m_closed = false;
        }

        //! Move constructor.
        int_vector_buffer(int_vector_buffer&& ivb) :
            m_filename((std::string&&)ivb.m_filename),
            m_buffer((int_vector<t_width>&&)ivb.m_buffer),
            m_need_to_write(ivb.m_need_to_write),
            m_offset(ivb.m_offset),
            m_buffersize(ivb.m_buffersize),
            m_max_elements(ivb.m_max_elements),
            m_begin(ivb.m_begin),
            m_closed(ivb.m_closed) {
            ivb.m_ifile.close();
            ivb.m_ofile.close();
            m_ifile.open(m_filename, std::ios::in|std::ios::binary);
            m_ofile.open(m_filename, std::ios::in|std::ios::out|std::ios::binary);
            assert(m_ifile.good());
            assert(m_ofile.good());
            // set ivb to default-constructor state
            ivb.m_filename = "";
            ivb.m_buffer = int_vector<t_width>();
            ivb.m_need_to_write = false;
            ivb.m_offset = 0;
            ivb.m_buffersize = 0;
            ivb.m_max_elements = 0;
            ivb.m_begin = 0;
            ivb.m_closed = true;
        }

        //! Destructor.
        ~int_vector_buffer() {
            if (!m_closed) {
                close();
            }
        }

        //! Move assignment operator.
        int_vector_buffer<t_width>& operator=(int_vector_buffer&& ivb) {
            close();
            ivb.m_ifile.close();
            ivb.m_ofile.close();
            m_filename = ivb.m_filename;
            m_ifile.open(m_filename, std::ios::in|std::ios::binary);
            m_ofile.open(m_filename, std::ios::in|std::ios::out|std::ios::binary);
            assert(m_ifile.good());
            assert(m_ofile.good());
            // assign the values of ivb to this
            m_buffer = (int_vector<t_width>&&)ivb.m_buffer;
            m_need_to_write = ivb.m_need_to_write;
            m_offset = ivb.m_offset;
            m_buffersize = ivb.m_buffersize;
            m_max_elements = ivb.m_max_elements;
            m_begin = ivb.m_begin;
            m_closed = ivb.m_closed;
            // set ivb to default-constructor state
            ivb.m_filename = "";
            ivb.m_buffer = int_vector<t_width>();
            ivb.m_need_to_write = false;
            ivb.m_offset = 0;
            ivb.m_buffersize = 0;
            ivb.m_max_elements = 0;
            ivb.m_begin = 0;
            ivb.m_closed = true;
            return *this;
        }

        //! Returns the width of the integers which are accessed via the [] operator.
        uint8_t width() const {
            return m_buffer.width();
        }

        //! Returns the number of elements currently stored.
        uint64_t size() const {
            return m_max_elements;
        }

        //! Returns the filename.
        std::string filename() const {
            return m_filename;
        }

        //! Returns the buffersize in bytes
        uint64_t buffersize() const {
            assert(m_buffersize*width()%8==0);
            return (m_buffersize*width())/8;
        }

        //! Set the buffersize in bytes
        void buffersize(uint64_t buffersize) { // ToDo: remove this?
            write_block();
            if (0==(buffersize*8)%width()) {
                m_buffersize = buffersize*8/width(); // m_buffersize might not be multiple of 8, but m_buffersize*width() is.
            } else {
                uint64_t element_buffersize = (buffersize*8)/width()+1; // one more element than fits into given buffersize in byte
                m_buffersize = element_buffersize+7 - (element_buffersize+7)%8; // take next multiple of 8
            }
            m_buffer.resize(m_buffersize);
            if (0!=m_buffersize) read_block(0);
        }

        //! Delete all content and set size to 0
        void reset() {
            // reset file
            assert(m_ifile.good());
            assert(m_ofile.good());
            m_ifile.close();
            m_ofile.close();
            m_ofile.open(m_filename, std::ios::out|std::ios::binary);
            assert(m_ofile.good());
            m_ifile.open(m_filename, std::ios::in|std::ios::binary);
            assert(m_ifile.good());
            assert(m_ofile.good());
            // reset member variables
            m_need_to_write = false;
            m_max_elements = 0;
            // reset buffer
            read_block(0);
        }

        // Forward declaration
        class reference;

        //! [] operator
        /*! \param i Index the i-th integer of length width().
         *  \return A reference to the i-th integer of length width().
         */
        reference operator[](uint64_t idx) {
            return reference(this, idx);
        }

        //! Appends the given element value to the end of the int_vector_buffer
        void push_back(const uint64_t value) {
            write(m_max_elements, value);
        }

        //! Close the int_vector_buffer.
        /*! It is not possible to read from / write into the int_vector_buffer after calling this method
         */
        void close() {
            if (!m_closed) {
                m_ifile.close();
                assert(m_ifile.good());
                write_block();
                if (0 < m_offset) { // in case of int_vector, write header and trailing zeros
                    uint64_t size = m_max_elements*width();
                    m_ofile.seekp(0, std::ios::beg);
                    int_vector<t_width>::write_header(size, width(), m_ofile);
                    assert(m_ofile.good());
                    uint64_t wb = (size+7)/8;
                    if (wb%8) {
                        m_ofile.seekp(m_offset+wb);
                        assert(m_ofile.good());
                        m_ofile.write("\0\0\0\0\0\0\0\0", 8-wb%8);
                        assert(m_ofile.good());
                    }
                    m_ofile.close();
                    assert(m_ofile.good());
                    m_closed = true;
                }
            }
        }

<<<<<<< HEAD
        //! Swap method for int_vector_buffer.
=======
        iterator begin() {
            return iterator(*this, 0);
        }

        iterator end() {
            return iterator(*this, size());
        }

>>>>>>> c932a3cc
        void swap(int_vector_buffer<t_width>& ivb) {
            if (this != &ivb) {
                m_ifile.close();
                ivb.m_ifile.close();
                m_ofile.close();
                ivb.m_ofile.close();
                std::swap(m_filename, ivb.m_filename);
                m_ifile.open(m_filename, std::ios::in|std::ios::binary);
                assert(m_ifile.good());
                m_ofile.open(m_filename, std::ios::in|std::ios::out|std::ios::binary);
                assert(m_ofile.good());
                ivb.m_ifile.open(ivb.m_filename, std::ios::in|std::ios::binary);
                assert(ivb.m_ifile.good());
                ivb.m_ofile.open(ivb.m_filename, std::ios::in|std::ios::out|std::ios::binary);
                assert(ivb.m_ofile.good());
                std::swap(m_buffer, ivb.m_buffer);
                std::swap(m_need_to_write, ivb.m_need_to_write);
                std::swap(m_offset, ivb.m_offset);
                std::swap(m_buffersize, ivb.m_buffersize);
                std::swap(m_max_elements, ivb.m_max_elements);
                std::swap(m_begin, ivb.m_begin);
                std::swap(m_closed, ivb.m_closed);
            }
        }

        class reference
        {
                friend class int_vector_buffer<t_width>;
            private:
                int_vector_buffer<t_width>* const m_int_vector_buffer = nullptr;
                uint64_t m_idx = 0;

                reference() {}

                reference(int_vector_buffer<t_width>* _int_vector_buffer, uint64_t _idx) :
                    m_int_vector_buffer(_int_vector_buffer), m_idx(_idx) {}

            public:

                //! Conversion to int for read operations
                operator uint64_t ()const {
                    return m_int_vector_buffer->read(m_idx);
                }

                //! Assignment operator for write operations
                reference& operator=(const uint64_t& val)     {
                    m_int_vector_buffer->write(m_idx, val);
                    return *this;
                }

                //! Assignment operator
                reference& operator=(reference& x) {
                    return *this = (uint64_t)(x);
                };

                //! Prefix increment of the proxy object
                reference& operator++() {
                    uint64_t x = m_int_vector_buffer->read(m_idx);
                    m_int_vector_buffer->write(m_idx, x+1);
                    return *this;
                }

                //! Postfix increment of the proxy object
                uint64_t operator++(int) {
                    uint64_t val = (uint64_t)*this;
                    ++(*this);
                    return val;
                }

                //! Prefix decrement of the proxy object
                reference& operator--() {
                    uint64_t x = m_int_vector_buffer->read(m_idx);
                    m_int_vector_buffer->write(m_idx, x-1);
                    return *this;
                }

                //! Postfix decrement of the proxy object
                uint64_t operator--(int) {
                    uint64_t val = (uint64_t)*this;
                    --(*this);
                    return val;
                }

                //! Add assign from the proxy object
                reference& operator+=(const uint64_t x) {
                    uint64_t w = m_int_vector_buffer->read(m_idx);
                    m_int_vector_buffer->write(m_idx, w+x);
                    return *this;
                }

                //! Subtract assign from the proxy object
                reference& operator-=(const uint64_t x) {
                    uint64_t w = m_int_vector_buffer->read(m_idx);
                    m_int_vector_buffer->write(m_idx, w-x);
                    return *this;
                }

                bool operator==(const reference& x)const {
                    return (uint64_t)*this == (uint64_t)x;
                }

                bool operator<(const reference& x)const {
                    return (uint64_t)*this < (uint64_t)x;
                }
        };

        class iterator
        {
            private:
                int_vector_buffer<t_width>& m_ivb;
                uint64_t m_idx = 0;
            public:
                iterator() = delete;
                iterator(int_vector_buffer<t_width>& ivb, uint64_t idx=0) : m_ivb(ivb), m_idx(idx) {}

                iterator& operator++() {
                    ++m_idx;
                    return *this;
                }

                reference operator*()const {
                    return m_ivb[m_idx];
                }

                bool operator==(const iterator& it) const {
                    return &m_ivb == &(it.m_ivb) and m_idx == it.m_idx;
                }

                bool operator!=(const iterator& it) const {
                    return !(*this == it);
                }
        };
};

} // end of namespace

#endif // include guard<|MERGE_RESOLUTION|>--- conflicted
+++ resolved
@@ -335,9 +335,6 @@
             }
         }
 
-<<<<<<< HEAD
-        //! Swap method for int_vector_buffer.
-=======
         iterator begin() {
             return iterator(*this, 0);
         }
@@ -346,7 +343,7 @@
             return iterator(*this, size());
         }
 
->>>>>>> c932a3cc
+        //! Swap method for int_vector_buffer.
         void swap(int_vector_buffer<t_width>& ivb) {
             if (this != &ivb) {
                 m_ifile.close();
