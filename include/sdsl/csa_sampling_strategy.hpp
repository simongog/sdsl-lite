--- conflicted
+++ resolved
@@ -77,12 +77,8 @@
          * \par Time complexity
          *      Linear in the size of the suffix array.
          */
-<<<<<<< HEAD
-        _sa_order_sampling(const cache_config& cconfig, SDSL_UNUSED const t_csa* csa=NULL) {
+        _sa_order_sampling(const cache_config& cconfig, SDSL_UNUSED const t_csa* csa=nullptr) {
             int_vector_file_buffer<>  sa_buf(cache_file_name(constants::KEY_SA, cconfig));
-=======
-        _sa_order_sampling(int_vector_file_buffer<>& sa_buf, SDSL_UNUSED const t_csa* csa=nullptr) {
->>>>>>> 02bc2ca0
             size_type n = sa_buf.int_vector_size;
             this->width(bits::hi(n)+1);
             this->resize((n+sample_dens-1)/sample_dens);
@@ -149,12 +145,8 @@
          * \par Time complexity
          *      Linear in the size of the suffix array.
          */
-<<<<<<< HEAD
-        _text_order_sampling(const cache_config& cconfig, SDSL_UNUSED const t_csa* csa=NULL) {
+        _text_order_sampling(const cache_config& cconfig, SDSL_UNUSED const t_csa* csa=nullptr) {
             int_vector_file_buffer<>  sa_buf(cache_file_name(constants::KEY_SA, cconfig));
-=======
-        _text_order_sampling(int_vector_file_buffer<>& sa_buf, SDSL_UNUSED const t_csa* csa=nullptr) {
->>>>>>> 02bc2ca0
             size_type n = sa_buf.int_vector_size;
             bit_vector marked(n, 0);                // temporary bitvector for the marked text positions
             this->width(bits::hi(n)+1);
@@ -293,7 +285,7 @@
          * \par Time complexity
          *      Linear in the size of the suffix array.
          */
-        _bwt_sampling(const cache_config& cconfig, SDSL_UNUSED const t_csa* csa=NULL) {
+        _bwt_sampling(const cache_config& cconfig, SDSL_UNUSED const t_csa* csa=nullptr) {
             int_vector_file_buffer<>  sa_buf(cache_file_name(constants::KEY_SA, cconfig));
             int_vector_file_buffer<t_csa::alphabet_type::int_width>
             bwt_buf(cache_file_name(key_trait<t_csa::alphabet_type::int_width>::KEY_BWT,cconfig));
