--- conflicted
+++ resolved
@@ -1201,13 +1201,8 @@
 
                 uint64_t number_of_bits = 0; //for speed comparison purposes of different k
 
-<<<<<<< HEAD
-//                std::vector<std::vector<double>> utilization(m_tree_height);
-//                std::vector<std::vector<int>> item_count(m_tree_height);
-=======
                 //std::vector<std::vector<double>> utilization(m_tree_height);
                 //std::vector<std::vector<int>> item_count(m_tree_height);
->>>>>>> 3d9b878b
 
                 //std::cout << "Setring m_level_begin_idx["<<m_tree_height-1<<"] =" << 0 << std::endl;
                 while (!queue.empty()) {
@@ -1243,13 +1238,8 @@
 
                     //append bits to level_vectors[level] based on result
                     for (uint i = 1; i < intervals.size(); ++i) {
-<<<<<<< HEAD
- //                       item_count[current_level].push_back(intervals[i]);
- //                       utilization[current_level].push_back(
-=======
 //                        item_count[current_level].push_back(intervals[i])
 //                        utilization[current_level].push_back(
->>>>>>> 3d9b878b
 //                                ((double) intervals[i]) / (submatrix_size * submatrix_size) * 100);
 
                         if (intervals[i] > 0) {
@@ -1317,13 +1307,8 @@
                         }
                     }
                 }
-<<<<<<< HEAD
 /*
                 uint avg = 0;
-=======
-
-                /*uint avg = 0;
->>>>>>> 3d9b878b
                 for (uint m = 0; m < item_count.size(); ++m) {
                     std::cout << "Level " << m << "\n";
                     for (auto item: item_count[m]) {
@@ -1334,13 +1319,8 @@
                     std::cout << "Level Size " << item_count[m].size() << std::endl;
                     std::cout << "Average " << avg / item_count[m].size() << std::endl;
                     avg = 0;
-<<<<<<< HEAD
                 }
 */
-=======
-                }*/
-
->>>>>>> 3d9b878b
                 /*
                 double average_utilization = 0;
                 std::cout << "Utilization" << std::endl;
