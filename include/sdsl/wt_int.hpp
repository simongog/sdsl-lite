/* sdsl - succinct data structures library
    Copyright (C) 2009 Simon Gog

    This program is free software: you can redistribute it and/or modify
    it under the terms of the GNU General Public License as published by
    the Free Software Foundation, either version 3 of the License, or
    (at your option) any later version.

    This program is distributed in the hope that it will be useful,
    but WITHOUT ANY WARRANTY; without even the implied warranty of
    MERCHANTABILITY or FITNESS FOR A PARTICULAR PURPOSE.  See the
    GNU General Public License for more details.

    You should have received a copy of the GNU General Public License
    along with this program.  If not, see http://www.gnu.org/licenses/ .
*/
/*! \file wt_int.hpp
    \brief wt_int.hpp contains a specialized class for a wavelet tree of a
           sequence of the numbers. This wavelet tree class takes
           less memory than the wt_pc class for large alphabets.
    \author Simon Gog, Shanika Kuruppu
*/
#ifndef INCLUDED_SDSL_INT_WAVELET_TREE
#define INCLUDED_SDSL_INT_WAVELET_TREE

#include "sdsl_concepts.hpp"
#include "int_vector.hpp"
#include "rank_support_v.hpp"
#include "select_support_mcl.hpp"
#include "wt_helper.hpp"
#include "util.hpp"
#include <set> // for calculating the alphabet size
#include <map> // for mapping a symbol to its lexicographical index
#include <algorithm> // for std::swap
#include <stdexcept>
#include <vector>
#include <queue>
#include <utility>

//! Namespace for the succinct data structure library.
namespace sdsl
{

//! A wavelet tree class for integer sequences.
/*!
 *    \par Space complexity
 *        \f$\Order{n\log|\Sigma|}\f$ bits, where \f$n\f$ is the size of the vector the wavelet tree was build for.
 *
 *  \tparam t_bitvector   Type of the bitvector used for representing the wavelet tree.
 *  \tparam t_rank        Type of the support structure for rank on pattern `1`.
 *  \tparam t_select      Type of the support structure for select on pattern `1`.
 *  \tparam t_select_zero Type of the support structure for select on pattern `0`.
 *
 *   @ingroup wt
 */
template<class t_bitvector   = bit_vector,
         class t_rank        = typename t_bitvector::rank_1_type,
         class t_select      = typename t_bitvector::select_1_type,
         class t_select_zero = typename t_bitvector::select_0_type>
class wt_int
{
    public:

        typedef int_vector<>::size_type              size_type;
        typedef int_vector<>::value_type             value_type;
        typedef typename t_bitvector::difference_type difference_type;
        typedef random_access_const_iterator<wt_int> const_iterator;
        typedef const_iterator                       iterator;
        typedef t_bitvector                          bit_vector_type;
        typedef t_rank                               rank_1_type;
        typedef t_select                             select_1_type;
        typedef t_select_zero                        select_0_type;
        typedef wt_tag                               index_category;
        typedef int_alphabet_tag                     alphabet_category;
        enum 	{lex_ordered=1};
        enum    {traversable=true };

        typedef std::pair<value_type, size_type>     point_type;
        typedef std::vector<point_type>              point_vec_type;
        typedef std::pair<size_type, point_vec_type> r2d_res_type;


    protected:

        size_type              m_size  = 0;
        size_type              m_sigma = 0;    //<- \f$ |\Sigma| \f$
        bit_vector_type        m_tree;         // bit vector to store the wavelet tree
        rank_1_type            m_tree_rank;    // rank support for the wavelet tree bit vector
        select_1_type          m_tree_select1; // select support for the wavelet tree bit vector
        select_0_type          m_tree_select0;
        uint32_t               m_max_level = 0;
        mutable int_vector<64> m_path_off;     // array keeps track of path offset in select-like methods
        mutable int_vector<64> m_path_rank_off;// array keeps track of rank values for the offsets

        void copy(const wt_int& wt)
        {
            m_size          = wt.m_size;
            m_sigma         = wt.m_sigma;
            m_tree          = wt.m_tree;
            m_tree_rank     = wt.m_tree_rank;
            m_tree_rank.set_vector(&m_tree);
            m_tree_select1  = wt.m_tree_select1;
            m_tree_select1.set_vector(&m_tree);
            m_tree_select0  = wt.m_tree_select0;
            m_tree_select0.set_vector(&m_tree);
            m_max_level     = wt.m_max_level;
            m_path_off      = wt.m_path_off;
            m_path_rank_off = wt.m_path_rank_off;
        }

    private:

        void init_buffers(uint32_t max_level)
        {
            m_path_off = int_vector<64>(max_level+1);
            m_path_rank_off = int_vector<64>(max_level+1);
        }

    public:

        const size_type&       sigma = m_sigma;         //!< Effective alphabet size of the wavelet tree.
        const bit_vector_type& tree  = m_tree;          //!< A concatenation of all bit vectors of the wavelet tree.
        const uint32_t&        max_level = m_max_level; //!< Maximal level of the wavelet tree.

        //! Default constructor
        wt_int()
        {
            init_buffers(m_max_level);
        };

        //! Semi-external constructor
        /*! \param buf         File buffer of the int_vector for which the wt_int should be build.
         *  \param size        Size of the prefix of v, which should be indexed.
         *  \param max_level   Maximal level of the wavelet tree. If set to 0, determined automatically.
         *    \par Time complexity
         *        \f$ \Order{n\log|\Sigma|}\f$, where \f$n=size\f$
         *        I.e. we need \Order{n\log n} if rac is a permutation of 0..n-1.
         *    \par Space complexity
         *        \f$ n\log|\Sigma| + O(1)\f$ bits, where \f$n=size\f$.
         */
        template<uint8_t int_width>
        wt_int(int_vector_buffer<int_width>& buf, size_type size,
               uint32_t max_level=0) : m_size(size)
        {
            init_buffers(m_max_level);
            if (0 == m_size)
                return;
            size_type n = buf.size();  // set n
            if (n < m_size) {
                throw std::logic_error("n="+util::to_string(n)+" < "+util::to_string(m_size)+"=m_size");
                return;
            }
            m_sigma = 0;
            int_vector<int_width> rac(m_size, 0, buf.width());

            value_type x = 1;  // variable for the biggest value in rac
            for (size_type i=0; i < m_size; ++i) {
                if (buf[i] > x)
                    x = buf[i];
                rac[i] = buf[i];
            }

            if (max_level == 0) {
                m_max_level = bits::hi(x)+1; // max_level bits to represent all values range [0..x]
            } else {
                m_max_level = max_level;
            }
            init_buffers(m_max_level);

            // buffer for elements in the right node
            int_vector_buffer<> buf1(tmp_file(buf.filename(), "_wt_constr_buf"),
                                     std::ios::out, 10*(1<<20), buf.width());
            std::string tree_out_buf_file_name = tmp_file(buf.filename(), "_m_tree");
            osfstream tree_out_buf(tree_out_buf_file_name, std::ios::binary|
                                   std::ios::trunc|std::ios::out);

            size_type bit_size = m_size*m_max_level;
            tree_out_buf.write((char*) &bit_size, sizeof(bit_size));// write size of bit_vector

            size_type tree_pos = 0;
            uint64_t tree_word = 0;

            uint64_t mask_old = 1ULL<<(m_max_level);
            for (uint32_t k=0; k<m_max_level; ++k) {
                size_type          start     = 0;
                const uint64_t    mask_new = 1ULL<<(m_max_level-k-1);
                do {
                    size_type i           = start;
                    size_type cnt0        = 0;
                    size_type cnt1        = 0;
                    uint64_t  start_value = (rac[i]&mask_old);
                    uint64_t  x;
                    while (i < m_size and((x=rac[i])&mask_old)==start_value) {
                        if (x&mask_new) {
                            tree_word |= (1ULL << (tree_pos&0x3FULL));
                            buf1[cnt1++] = x;
                        } else {
                            rac[start + cnt0++ ] = x;
                        }
                        ++tree_pos;
                        if ((tree_pos & 0x3FULL) == 0) { // if tree_pos % 64 == 0 write old word
                            tree_out_buf.write((char*) &tree_word, sizeof(tree_word));
                            tree_word = 0;
                        }
                        ++i;
                    }
                    if (k+1 < m_max_level) { // inner node
                        for (size_type j=0; j<cnt1; ++j) {
                            rac[start+cnt0+j] = buf1[j];
                        }
                    } else { // leaf node
                        m_sigma += (cnt0>0) + (cnt1>0); // increase sigma for each leaf
                    }
                    start += cnt0+cnt1;
                } while (start < m_size);
                mask_old += mask_new;
            }
            if ((tree_pos & 0x3FULL) != 0) { // if tree_pos % 64 > 0 => there are remaining entries we have to write
                tree_out_buf.write((char*) &tree_word, sizeof(tree_word));
            }
            buf1.close(true); // remove temporary file
            tree_out_buf.close();
            rac.resize(0);
            bit_vector tree;
            load_from_file(tree, tree_out_buf_file_name);
            sdsl::remove(tree_out_buf_file_name);
            m_tree = bit_vector_type(std::move(tree));
            util::init_support(m_tree_rank, &m_tree);
            util::init_support(m_tree_select0, &m_tree);
            util::init_support(m_tree_select1, &m_tree);
        }

        //! Copy constructor
        wt_int(const wt_int& wt)
        {
            copy(wt);
        }

        //! Copy constructor
        wt_int(wt_int&& wt)
        {
            *this = std::move(wt);
        }

        //! Assignment operator
        wt_int& operator=(const wt_int& wt)
        {
            if (this != &wt) {
                copy(wt);
            }
            return *this;
        }

        //! Assignment move operator
        wt_int& operator=(wt_int&& wt)
        {
            if (this != &wt) {
                m_size          = wt.m_size;
                m_sigma         = wt.m_sigma;
                m_tree          = std::move(wt.m_tree);
                m_tree_rank     = std::move(wt.m_tree_rank);
                m_tree_rank.set_vector(&m_tree);
                m_tree_select1  = std::move(wt.m_tree_select1);
                m_tree_select1.set_vector(&m_tree);
                m_tree_select0  = std::move(wt.m_tree_select0);
                m_tree_select0.set_vector(&m_tree);
                m_max_level     = std::move(wt.m_max_level);
                m_path_off      = std::move(wt.m_path_off);
                m_path_rank_off = std::move(wt.m_path_rank_off);
            }
            return *this;
        }

        //! Swap operator
        void swap(wt_int& wt)
        {
            if (this != &wt) {
                std::swap(m_size, wt.m_size);
                std::swap(m_sigma,  wt.m_sigma);
                m_tree.swap(wt.m_tree);
                util::swap_support(m_tree_rank, wt.m_tree_rank, &m_tree, &(wt.m_tree));
                util::swap_support(m_tree_select1, wt.m_tree_select1, &m_tree, &(wt.m_tree));
                util::swap_support(m_tree_select0, wt.m_tree_select0, &m_tree, &(wt.m_tree));
                std::swap(m_max_level,  wt.m_max_level);
                m_path_off.swap(wt.m_path_off);
                m_path_rank_off.swap(wt.m_path_rank_off);
            }
        }

        //! Returns the size of the original vector.
        size_type size()const
        {
            return m_size;
        }

        //! Returns whether the wavelet tree contains no data.
        bool empty()const
        {
            return m_size == 0;
        }

        //! Recovers the i-th symbol of the original vector.
        /*! \param i The index of the symbol in the original vector.
         *  \returns The i-th symbol of the original vector.
         *  \par Precondition
         *       \f$ i < size() \f$
         */
        value_type operator[](size_type i)const
        {
            assert(i < size());
            size_type offset = 0;
            value_type res = 0;
            size_type node_size = m_size;
            for (uint32_t k=0; k < m_max_level; ++k) {
                res <<= 1;
                size_type ones_before_o   = m_tree_rank(offset);
                size_type ones_before_i   = m_tree_rank(offset + i) - ones_before_o;
                size_type ones_before_end = m_tree_rank(offset + node_size) - ones_before_o;
                if (m_tree[offset+i]) { // one at position i => follow right child
                    offset += (node_size - ones_before_end);
                    node_size = ones_before_end;
                    i = ones_before_i;
                    res |= 1;
                } else { // zero at position i => follow left child
                    node_size = (node_size - ones_before_end);
                    i = (i-ones_before_i);
                }
                offset += m_size;
            }
            return res;
        };

        //! Calculates how many symbols c are in the prefix [0..i-1] of the supported vector.
        /*!
         *  \param i The exclusive index of the prefix range [0..i-1], so \f$i\in[0..size()]\f$.
         *  \param c The symbol to count the occurrences in the prefix.
         *    \returns The number of occurrences of symbol c in the prefix [0..i-1] of the supported vector.
         *  \par Time complexity
         *       \f$ \Order{\log |\Sigma|} \f$
         *  \par Precondition
         *       \f$ i \leq size() \f$
         */
        size_type rank(size_type i, value_type c)const
        {
            assert(i <= size());
            if (((1ULL)<<(m_max_level))<=c) { // c is greater than any symbol in wt
                return 0;
            }
            size_type offset = 0;
            uint64_t mask = (1ULL) << (m_max_level-1);
            size_type node_size = m_size;
            for (uint32_t k=0; k < m_max_level and i; ++k) {
                size_type ones_before_o   = m_tree_rank(offset);
                size_type ones_before_i   = m_tree_rank(offset + i) - ones_before_o;
                size_type ones_before_end = m_tree_rank(offset + node_size) - ones_before_o;
                if (c & mask) { // search for a one at this level
                    offset += (node_size - ones_before_end);
                    node_size = ones_before_end;
                    i = ones_before_i;
                } else { // search for a zero at this level
                    node_size = (node_size - ones_before_end);
                    i = (i-ones_before_i);
                }
                offset += m_size;
                mask >>= 1;
            }
            return i;
        };



        //! Calculates how many occurrences of symbol wt[i] are in the prefix [0..i-1] of the original sequence.
        /*!
         *  \param i The index of the symbol.
         *  \return  Pair (rank(wt[i],i),wt[i])
         *  \par Precondition
         *       \f$ i < size() \f$
         */
        std::pair<size_type, value_type>
        inverse_select(size_type i)const
        {
            assert(i < size());

            value_type c = 0;
            size_type node_size = m_size, offset = 0;
            for (uint32_t k=0; k < m_max_level; ++k) {
                size_type ones_before_o   = m_tree_rank(offset);
                size_type ones_before_i   = m_tree_rank(offset + i) - ones_before_o;
                size_type ones_before_end = m_tree_rank(offset + node_size) - ones_before_o;
                c<<=1;
                if (m_tree[offset+i]) { // go to the right child
                    offset += (node_size - ones_before_end);
                    node_size = ones_before_end;
                    i = ones_before_i;
                    c|=1;
                } else { // go to the left child
                    node_size = (node_size - ones_before_end);
                    i = (i-ones_before_i);
                }
                offset += m_size;
            }
            return std::make_pair(i,c);
        }

        //! Calculates the i-th occurrence of the symbol c in the supported vector.
        /*!
         *  \param i The i-th occurrence.
         *  \param c The symbol c.
         *  \par Time complexity
         *       \f$ \Order{\log |\Sigma|} \f$
         *  \par Precondition
         *       \f$ 1 \leq i \leq rank(size(), c) \f$
         */
        size_type select(size_type i, value_type c)const
        {
            assert(1 <= i and i <= rank(size(), c));
            // possible optimization: if the array is a permutation we can start at the bottom of the tree
            size_type offset = 0;
            uint64_t mask    = (1ULL) << (m_max_level-1);
            size_type node_size = m_size;
            m_path_off[0] = m_path_rank_off[0] = 0;

            for (uint32_t k=0; k < m_max_level and node_size; ++k) {
                size_type ones_before_o   = m_tree_rank(offset);
                m_path_rank_off[k] = ones_before_o;
                size_type ones_before_end = m_tree_rank(offset + node_size) - ones_before_o;
                if (c & mask) { // search for a one at this level
                    offset += (node_size - ones_before_end);
                    node_size = ones_before_end;
                } else { // search for a zero at this level
                    node_size = (node_size - ones_before_end);
                }
                offset += m_size;
                m_path_off[k+1] = offset;
                mask >>= 1;
            }
            if (0ULL == node_size or node_size < i) {
                throw std::logic_error("select("+util::to_string(i)+","+util::to_string(c)+"): c does not occur i times in the WT");
                return m_size;
            }
            mask = 1ULL;
            for (uint32_t k=m_max_level; k>0; --k) {
                offset = m_path_off[k-1];
                size_type ones_before_o = m_path_rank_off[k-1];
                if (c & mask) { // right child => search i'th
                    i = m_tree_select1(ones_before_o + i) - offset + 1;
                } else { // left child => search i'th zero
                    i = m_tree_select0(offset - ones_before_o + i) - offset + 1;
                }
                mask <<= 1;
            }
            return i-1;
        };

        //! How many symbols are lexicographic smaller/greater than c in [i..j-1].
        /*!
         * \param i       Start index (inclusive) of the interval.
         * \param j       End index (exclusive) of the interval.
         * \param c       Symbol c.
         * \return A triple containing:
         *         * rank(i,c)
         *         * #symbols smaller than c in [i..j-1]
         *         * #symbols greater than c in [i..j-1]
         *
         * \par Precondition
         *      \f$ i \leq j \leq size() \f$
         */
        template<class t_ret_type = std::tuple<size_type, size_type, size_type>>
        t_ret_type lex_count(size_type i, size_type j, value_type c)const
        {
            assert(i <= j and j <= size());
            if (((1ULL)<<(m_max_level))<=c) { // c is greater than any symbol in wt
                return t_ret_type {0, j-i, 0};
            }
            size_type offset  = 0;
            size_type smaller = 0;
            size_type greater = 0;
            uint64_t mask     = (1ULL) << (m_max_level-1);
            size_type node_size = m_size;
            for (uint32_t k=0; k < m_max_level; ++k) {
                size_type ones_before_o   = m_tree_rank(offset);
                size_type ones_before_i   = m_tree_rank(offset + i) - ones_before_o;
                size_type ones_before_j   = m_tree_rank(offset + j) - ones_before_o;
                size_type ones_before_end = m_tree_rank(offset + node_size) - ones_before_o;
                if (c & mask) { // search for a one at this level
                    offset += (node_size - ones_before_end);
                    node_size = ones_before_end;
                    smaller += j-i-ones_before_j+ones_before_i;
                    i = ones_before_i;
                    j = ones_before_j;
                } else { // search for a zero at this level
                    node_size -= ones_before_end;
                    greater += ones_before_j-ones_before_i;
                    i -= ones_before_i;
                    j -= ones_before_j;
                }
                offset += m_size;
                mask >>= 1;
            }
            return t_ret_type {i, smaller, greater};
        }

        //! How many symbols are lexicographic smaller than c in [0..i-1].
        /*!
         * \param i Exclusive right bound of the range.
         * \param c Symbol c.
         * \return A tuple containing:
         *         * rank(i,c)
         *         * #symbols smaller than c in [0..i-1]
         * \par Precondition
         *      \f$ i \leq size() \f$
         */
        template<class t_ret_type = std::tuple<size_type, size_type>>
        t_ret_type lex_smaller_count(size_type i, value_type c) const
        {
            assert(i <= size());
            if (((1ULL)<<(m_max_level))<=c) { // c is greater than any symbol in wt
                return t_ret_type {0, i};
            }
            size_type offset = 0;
            size_type result = 0;
            uint64_t mask    = (1ULL) << (m_max_level-1);
            size_type node_size = m_size;
            for (uint32_t k=0; k < m_max_level and i; ++k) {
                size_type ones_before_o   = m_tree_rank(offset);
                size_type ones_before_i   = m_tree_rank(offset + i) - ones_before_o;
                size_type ones_before_end = m_tree_rank(offset + node_size) - ones_before_o;
                if (c & mask) { // search for a one at this level
                    offset   += (node_size - ones_before_end);
                    node_size = ones_before_end;
                    result   += i - ones_before_i;
                    i         = ones_before_i;
                } else { // search for a zero at this level
                    node_size = (node_size - ones_before_end);
                    i        -= ones_before_i;
                }
                offset += m_size;
                mask >>= 1;
            }
            return t_ret_type {i, result};
        }

        //! range_search_2d searches points in the index interval [lb..rb] and value interval [vlb..vrb].
        /*! \param lb     Left bound of index interval (inclusive)
         *  \param rb     Right bound of index interval (inclusive)
         *  \param vlb    Left bound of value interval (inclusive)
         *  \param vrb    Right bound of value interval (inclusive)
         *  \param report Should the matching points be returned?
         *  \return Pair (#of found points, vector of points), the vector is empty when
         *          report = false.
         */
        std::pair<size_type, std::vector<std::pair<value_type, size_type>>>
        range_search_2d(size_type lb, size_type rb, value_type vlb, value_type vrb,
<<<<<<< HEAD
                        bool report=true) const
        {
            size_type offsets[m_max_level+1];
            size_type ones_before_os[m_max_level+1];
=======
                        bool report=true) const {
            std::vector<size_type> offsets(m_max_level+1);
            std::vector<size_type> ones_before_os(m_max_level+1);
>>>>>>> 52b0945b
            offsets[0] = 0;
            if (vrb > (1ULL << m_max_level))
                vrb = (1ULL << m_max_level);
            if (vlb > vrb)
                return make_pair(0, point_vec_type());
            size_type cnt_answers = 0;
            point_vec_type point_vec;
            _range_search_2d(lb, rb, vlb, vrb, 0, 0, m_size, offsets, ones_before_os, 0, point_vec, report, cnt_answers);
            return make_pair(cnt_answers, point_vec);
        }

        void
        _range_search_2d(size_type lb, size_type rb, value_type vlb, value_type vrb, size_type level,
                         size_type ilb, size_type node_size, std::vector<size_type>& offsets,
                         std::vector<size_type>& ones_before_os, size_type path,
                         point_vec_type& point_vec, bool report, size_type& cnt_answers)
        const
        {
            if (lb > rb)
                return;
            if (level == m_max_level) {
                if (report) {
                    for (size_type j=lb+1; j <= rb+1; ++j) {
                        size_type i = j;
                        size_type c = path;
                        for (uint32_t k=m_max_level; k>0; --k) {
                            size_type offset = offsets[k-1];
                            size_type ones_before_o = ones_before_os[k-1];
                            if (c&1) {
                                i = m_tree_select1(ones_before_o + i) - offset + 1;
                            } else {
                                i = m_tree_select0(offset - ones_before_o + i) - offset + 1;
                            }
                            c >>= 1;
                        }
                        point_vec.emplace_back(i-1, path);
                    }
                }
                cnt_answers += rb-lb+1;
                return;
            }
            size_type irb = ilb + (1ULL << (m_max_level-level));
            size_type mid = (irb + ilb)>>1;

            size_type offset = offsets[level];

            size_type ones_before_o    = m_tree_rank(offset);
            ones_before_os[level]      = ones_before_o;
            size_type ones_before_lb   = m_tree_rank(offset + lb);
            size_type ones_before_rb   = m_tree_rank(offset + rb + 1);
            size_type ones_before_end  = m_tree_rank(offset + node_size);
            size_type zeros_before_o   = offset - ones_before_o;
            size_type zeros_before_lb  = offset + lb - ones_before_lb;
            size_type zeros_before_rb  = offset + rb + 1 - ones_before_rb;
            size_type zeros_before_end = offset + node_size - ones_before_end;
            if (vlb < mid and mid) {
                size_type nlb    = zeros_before_lb - zeros_before_o;
                size_type nrb    = zeros_before_rb - zeros_before_o;
                offsets[level+1] = offset + m_size;
                if (nrb)
                    _range_search_2d(nlb, nrb-1, vlb, std::min(vrb,mid-1), level+1, ilb, zeros_before_end - zeros_before_o, offsets, ones_before_os, path<<1, point_vec, report, cnt_answers);
            }
            if (vrb >= mid) {
                size_type nlb     = ones_before_lb - ones_before_o;
                size_type nrb     = ones_before_rb - ones_before_o;
                offsets[level+1]  = offset + m_size + (zeros_before_end - zeros_before_o);
                if (nrb)
                    _range_search_2d(nlb, nrb-1, std::max(mid, vlb), vrb, level+1, mid, ones_before_end - ones_before_o, offsets, ones_before_os, (path<<1)+1 , point_vec, report, cnt_answers);
            }
        }

        //! Returns a const_iterator to the first element.
        const_iterator begin()const
        {
            return const_iterator(this, 0);
        }

        //! Returns a const_iterator to the element after the last element.
        const_iterator end()const
        {
            return const_iterator(this, size());
        }


        //! Serializes the data structure into the given ostream
        size_type serialize(std::ostream& out, structure_tree_node* v=nullptr, std::string name="")const
        {
            structure_tree_node* child = structure_tree::add_child(v, name, util::class_name(*this));
            size_type written_bytes = 0;
            written_bytes += write_member(m_size, out, child, "size");
            written_bytes += write_member(m_sigma, out, child, "sigma");
            written_bytes += m_tree.serialize(out, child, "tree");
            written_bytes += m_tree_rank.serialize(out, child, "tree_rank");
            written_bytes += m_tree_select1.serialize(out, child, "tree_select_1");
            written_bytes += m_tree_select0.serialize(out, child, "tree_select_0");
            written_bytes += write_member(m_max_level, out, child, "max_level");
            structure_tree::add_size(child, written_bytes);
            return written_bytes;
        }

        //! Loads the data structure from the given istream.
        void load(std::istream& in)
        {
            read_member(m_size, in);
            read_member(m_sigma, in);
            m_tree.load(in);
            m_tree_rank.load(in, &m_tree);
            m_tree_select1.load(in, &m_tree);
            m_tree_select0.load(in, &m_tree);
            read_member(m_max_level, in);
            init_buffers(m_max_level);
        }

        //! Represents a node in the wavelet tree
        struct node_type {
            size_type  offset   = 0;
            size_type  size     = 0;
            size_type  level    = 0;
            value_type sym      = 0;
            size_type  rank     = 0;

            // Default constructor
            node_type(size_type o=0, size_type sz=0, size_type l=0,
                      value_type sy=0, size_type r=0) :
                offset(o), size(sz), level(l), sym(sy), rank(r) {}

            // Copy constructor
            node_type(const node_type&) = default;

            // Move copy constructor
            node_type(node_type&&) = default;

            // Assignment operator
            node_type& operator=(const node_type&) = default;

            // Move assignment operator
            node_type& operator=(node_type&&) = default;

            // Comparator operator
            bool operator==(const node_type& v) const
            {
                return offset == v.offset;
            }

            // Smaller operator
            bool operator<(const node_type& v) const
            {
                return offset < v.offset;
            }

            // Greater operator
            bool operator>(const node_type& v) const
            {
                return offset > v.offset;
            }
        };

        //! Checks if the node is a leaf node
        bool is_leaf(const node_type& v) const
        {
            return v.level == m_max_level;
        }

<<<<<<< HEAD
        value_type sym(const node_type& v) const
        {
            return v.sym;
        }

        bool empty(const node_type& v) const
        {
            return v.size == (size_type)0;
        }

        size_type size(const node_type& v) const
        {
=======
        //! Returns the symbol of leaf node v
        value_type sym(const node_type& v) const {
            return v.sym;
        }

        //! Random access container to bitvector of node v
        auto bit_vec(const node_type& v) const -> node_bv_container<t_bitvector> {
            return node_bv_container<t_bitvector>(begin(v), end(v));
        }

        //! Random access container to sequence of node v
        auto seq(const node_type& v) const -> random_access_container<std::function<value_type(size_type)>> {
            return random_access_container<std::function<value_type(size_type)>>([&v, this](size_type i) {
                node_type vv = v;
                while (!is_leaf(vv)) {
                    auto vs = expand(vv);
                    auto rs = expand(vv, {0, i});
                    bool bit = *(begin(vv)+i);
                    i = std::get<1>(rs[bit]);
                    vv = vs[bit];
                }
                return sym(vv);
            }, size(v));
        }

        //! Indicates if node v is empty
        bool empty(const node_type& v) const {
            return v.size == (size_type)0;
        }

        //! Return the size of node v
        auto size(const node_type& v) const -> decltype(v.size) {
>>>>>>> 52b0945b
            return v.size;
        }

        //! Return the root node
        node_type root() const
        {
            return node_type(0, m_size, 0, 0, 0);
        }

        template<uint8_t t_b>
        size_type rank(size_type i, const node_type& v) const
        {
            if (t_b)
                return m_tree_rank(v.offset+i)-m_tree_rank(v.offset);
            else
                return v.size-rank<1>(i,v);
        }

        //! Returns the two child nodes of an inner node
        /*! \param v An inner node of a wavelet tree.
         *  \return Return an array of nodes (left child, right child).
         *  \pre !is_leaf(v)
         */
        std::array<node_type, 2>
<<<<<<< HEAD
        expand(const node_type& v) const
        {
=======
        expand(const node_type& v) const {
>>>>>>> 52b0945b
            node_type v_right = v;
            return expand(std::move(v_right));
        }

        //! Returns the two child nodes of an inner node
        /*! \param v An inner node of a wavelet tree.
         *  \return Return an array of nodes (left child, right child).
         *  \pre !is_leaf(v)
         */
        std::array<node_type, 2>
<<<<<<< HEAD
        expand(node_type&& v) const
        {
=======
        expand(node_type&& v) const {
>>>>>>> 52b0945b
            node_type v_left;
            size_type offset_rank = m_tree_rank(v.offset);
            size_type ones        = m_tree_rank(v.offset + v.size) - offset_rank;

            v_left.offset = v.offset + m_size;
            v_left.size   = v.size - ones;
            v_left.level  = v.level + 1;
            v_left.sym    = v.sym<<1;

            v.offset = v.offset + m_size + v_left.size;
            v.size   = ones;
            v.level  = v.level + 1;
            v.sym    = (v.sym<<1)|1;

            return {std::move(v_left), v};
        }

        //! Returns for each range its left and right child ranges
        /*! \param v      An inner node of an wavelet tree.
         *  \param ranges A vector of ranges. Each range [s,e]
         *                has to be contained in v=[v_s,v_e].
         *  \return A vector a range pairs. The first element of each
         *          range pair correspond to the original range
         *          mapped to the left child of v; the second element to the
         *          range mapped to the right child of v.
         *  \pre !is_leaf(v) and s>=v_s and e<=v_e
         */
        std::array<range_vec_type, 2>
        expand(const node_type& v,
               const range_vec_type& ranges) const
        {
            auto ranges_copy = ranges;
            return expand(v, std::move(ranges_copy));
        }

        //! Returns for each range its left and right child ranges
        /*! \param v      An inner node of an wavelet tree.
         *  \param ranges A vector of ranges. Each range [s,e]
         *                has to be contained in v=[v_s,v_e].
         *  \return A vector a range pairs. The first element of each
         *          range pair correspond to the original range
         *          mapped to the left child of v; the second element to the
         *          range mapped to the right child of v.
         *  \pre !is_leaf(v) and s>=v_s and e<=v_e
         */
        std::array<range_vec_type, 2>
        expand(const node_type& v,
               range_vec_type&& ranges) const
        {
            auto v_sp_rank = m_tree_rank(v.offset);  // this is already calculated in expand(v)
            range_vec_type res(ranges.size());
            size_t i = 0;
            for (auto& r : ranges) {
                auto sp_rank    = m_tree_rank(v.offset + r[0]);
                auto right_size = m_tree_rank(v.offset + r[1] + 1)
                                  - sp_rank;
                auto left_size  = (r[1]-r[0]+1)-right_size;

                auto right_sp = sp_rank - v_sp_rank;
                auto left_sp  = r[0] - right_sp;

                r = {left_sp, left_sp + left_size - 1};
                res[i++] = {right_sp, right_sp + right_size - 1};
            }
            return {ranges, std::move(res)};
        }

        //! Returns for a range its left and right child ranges
        /*! \param v An inner node of an wavelet tree.
         *  \param r A ranges [s,e], such that [s,e] is
         *           contained in v=[v_s,v_e].
         *  \return A range pair. The first element of the
         *          range pair correspond to the original range
         *          mapped to the left child of v; the second element to the
         *          range mapped to the right child of v.
         *  \pre !is_leaf(v) and s>=v_s and e<=v_e
         */
        std::array<range_type, 2>
<<<<<<< HEAD
        expand(const node_type& v, const range_type& r) const
        {
=======
        expand(const node_type& v, const range_type& r) const {
>>>>>>> 52b0945b
            auto v_sp_rank = m_tree_rank(v.offset);  // this is already calculated in expand(v)
            auto sp_rank    = m_tree_rank(v.offset + r[0]);
            auto right_size = m_tree_rank(v.offset + r[1] + 1)
                              - sp_rank;
            auto left_size  = (r[1]-r[0]+1)-right_size;

            auto right_sp = sp_rank - v_sp_rank;
            auto left_sp  = r[0] - right_sp;

<<<<<<< HEAD
            return {range_type(left_sp, left_sp + left_size - 1),
                    range_type(right_sp, right_sp + right_size - 1)
                   };
=======
            return {{{left_sp, left_sp + left_size - 1},
                    {right_sp, right_sp + right_size - 1}
                }
            };
>>>>>>> 52b0945b
        }

        //! return the path to the leaf for a given symbol
        std::pair<uint64_t,uint64_t> path(value_type c) const
        {
            return {m_max_level,c};
        }

<<<<<<< HEAD
        //! Return the value range of a node v
        std::array<value_type, 2>
        value_range(const node_type& v) const
        {
            const uint64_t size = 1ULL << (m_max_level-v.level);
            return {(v.sym<<(m_max_level-v.level)), (v.sym<<(m_max_level-v.level))+size-1};
=======
    private:

        //! Iterator to the begin of the bitvector of inner node v
        auto begin(const node_type& v) const -> decltype(m_tree.begin() + v.offset) {
            return m_tree.begin() + v.offset;
        }

        //! Iterator to the begin of the bitvector of inner node v
        auto end(const node_type& v) const -> decltype(m_tree.begin() + v.offset + v.size) {
            return m_tree.begin() + v.offset + v.size;
>>>>>>> 52b0945b
        }
};

}// end namespace sdsl
#endif<|MERGE_RESOLUTION|>--- conflicted
+++ resolved
@@ -551,16 +551,9 @@
          */
         std::pair<size_type, std::vector<std::pair<value_type, size_type>>>
         range_search_2d(size_type lb, size_type rb, value_type vlb, value_type vrb,
-<<<<<<< HEAD
-                        bool report=true) const
-        {
-            size_type offsets[m_max_level+1];
-            size_type ones_before_os[m_max_level+1];
-=======
                         bool report=true) const {
             std::vector<size_type> offsets(m_max_level+1);
             std::vector<size_type> ones_before_os(m_max_level+1);
->>>>>>> 52b0945b
             offsets[0] = 0;
             if (vrb > (1ULL << m_max_level))
                 vrb = (1ULL << m_max_level);
@@ -724,20 +717,6 @@
             return v.level == m_max_level;
         }
 
-<<<<<<< HEAD
-        value_type sym(const node_type& v) const
-        {
-            return v.sym;
-        }
-
-        bool empty(const node_type& v) const
-        {
-            return v.size == (size_type)0;
-        }
-
-        size_type size(const node_type& v) const
-        {
-=======
         //! Returns the symbol of leaf node v
         value_type sym(const node_type& v) const {
             return v.sym;
@@ -770,7 +749,6 @@
 
         //! Return the size of node v
         auto size(const node_type& v) const -> decltype(v.size) {
->>>>>>> 52b0945b
             return v.size;
         }
 
@@ -795,12 +773,7 @@
          *  \pre !is_leaf(v)
          */
         std::array<node_type, 2>
-<<<<<<< HEAD
-        expand(const node_type& v) const
-        {
-=======
         expand(const node_type& v) const {
->>>>>>> 52b0945b
             node_type v_right = v;
             return expand(std::move(v_right));
         }
@@ -811,12 +784,7 @@
          *  \pre !is_leaf(v)
          */
         std::array<node_type, 2>
-<<<<<<< HEAD
-        expand(node_type&& v) const
-        {
-=======
         expand(node_type&& v) const {
->>>>>>> 52b0945b
             node_type v_left;
             size_type offset_rank = m_tree_rank(v.offset);
             size_type ones        = m_tree_rank(v.offset + v.size) - offset_rank;
@@ -895,12 +863,7 @@
          *  \pre !is_leaf(v) and s>=v_s and e<=v_e
          */
         std::array<range_type, 2>
-<<<<<<< HEAD
-        expand(const node_type& v, const range_type& r) const
-        {
-=======
         expand(const node_type& v, const range_type& r) const {
->>>>>>> 52b0945b
             auto v_sp_rank = m_tree_rank(v.offset);  // this is already calculated in expand(v)
             auto sp_rank    = m_tree_rank(v.offset + r[0]);
             auto right_size = m_tree_rank(v.offset + r[1] + 1)
@@ -910,16 +873,10 @@
             auto right_sp = sp_rank - v_sp_rank;
             auto left_sp  = r[0] - right_sp;
 
-<<<<<<< HEAD
-            return {range_type(left_sp, left_sp + left_size - 1),
-                    range_type(right_sp, right_sp + right_size - 1)
-                   };
-=======
             return {{{left_sp, left_sp + left_size - 1},
                     {right_sp, right_sp + right_size - 1}
                 }
             };
->>>>>>> 52b0945b
         }
 
         //! return the path to the leaf for a given symbol
@@ -928,14 +885,14 @@
             return {m_max_level,c};
         }
 
-<<<<<<< HEAD
         //! Return the value range of a node v
         std::array<value_type, 2>
         value_range(const node_type& v) const
         {
             const uint64_t size = 1ULL << (m_max_level-v.level);
             return {(v.sym<<(m_max_level-v.level)), (v.sym<<(m_max_level-v.level))+size-1};
-=======
+        }
+
     private:
 
         //! Iterator to the begin of the bitvector of inner node v
@@ -946,7 +903,6 @@
         //! Iterator to the begin of the bitvector of inner node v
         auto end(const node_type& v) const -> decltype(m_tree.begin() + v.offset + v.size) {
             return m_tree.begin() + v.offset + v.size;
->>>>>>> 52b0945b
         }
 };
 
