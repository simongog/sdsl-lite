--- conflicted
+++ resolved
@@ -118,11 +118,7 @@
          *
          * @return Size in bytes of the words.
          */
-<<<<<<< HEAD
-        uint word_size() const {
-=======
         uint64_t word_size() const {
->>>>>>> 8bec9408
             return size_;
         }
 
