--- conflicted
+++ resolved
@@ -45,46 +45,6 @@
 template<class t_iv>
 void test_Constructors(bool special, uint8_t template_width, size_type constructor_size, uint8_t constructor_width)
 {
-<<<<<<< HEAD
-	{ // Constructor without argument
-		t_iv iv;
-		ASSERT_EQ((size_type)0, iv.size()); // default size should be 0
-		ASSERT_EQ((uint8_t)template_width, iv.width()); // verify default width of each element
-	}
-	{ // Constructor with one argument
-		t_iv iv(constructor_size);
-		ASSERT_EQ(constructor_size, iv.size());
-		ASSERT_EQ(template_width, iv.width());
-		for (size_type j=0; j < iv.size(); ++j) { // should be initialized with 0s
-			ASSERT_EQ((size_type)0, iv[j]);
-		}
-	}
-	{ // Constructor with two arguments
-		size_type expected_val = rand();
-		t_iv iv(constructor_size, expected_val);
-		ASSERT_EQ(constructor_size, iv.size());
-		ASSERT_EQ(template_width, iv.width());
-		expected_val &= sdsl::bits::lo_set[iv.width()];
-		for (size_type j=0; j < iv.size(); ++j) { // should be initialized with expected_val
-			ASSERT_EQ(expected_val, iv[j]);
-		}
-	}
-	{ // Constructor with three arguments
-		size_type expected_val = rand();
-		t_iv iv(constructor_size, expected_val, constructor_width);
-		ASSERT_EQ(constructor_size, iv.size());
-		if(special) {
-		  ASSERT_EQ(template_width, iv.width());
-		}
-		else {
-		  ASSERT_EQ(constructor_width, iv.width());
-		}
-		expected_val &= sdsl::bits::lo_set[iv.width()];
-		for (size_type j=0; j < iv.size(); ++j) { // should be initialized with expected_val
-			ASSERT_EQ(expected_val, iv[j]);
-		}
-	}
-=======
     std::mt19937_64 rng((uint32_t)time(NULL));
     {
         // Constructor without argument
@@ -127,7 +87,6 @@
             ASSERT_EQ(expected_val, (size_type)iv[j]);
         }
     }
->>>>>>> 1de61086
 }
 
 //! Test Constructors
@@ -135,21 +94,6 @@
 {
     std::vector<size_type> vec_widths = {15, 32, 55}; // different widths for the vectors
     for (size_type i=0; i < vec_sizes.size(); ++i) {
-<<<<<<< HEAD
-	  for(size_type j=0; j<vec_widths.size(); ++j) {
-		// unspecialized
-		test_Constructors<sdsl::int_vector<>   >(false, 64, vec_sizes[i], vec_widths[j]);
-		test_Constructors<sdsl::int_vector<3>  >(false,  3, vec_sizes[i], vec_widths[j]);
-		test_Constructors<sdsl::int_vector<31> >(false, 31, vec_sizes[i], vec_widths[j]);
-		// specialized
-		test_Constructors<sdsl::bit_vector     >(true,  1, vec_sizes[i], vec_widths[j]);
-		test_Constructors<sdsl::int_vector<8>  >(true,  8, vec_sizes[i], vec_widths[j]);
-		test_Constructors<sdsl::int_vector<16> >(true, 16, vec_sizes[i], vec_widths[j]);
-		test_Constructors<sdsl::int_vector<32> >(true, 32, vec_sizes[i], vec_widths[j]);
-		test_Constructors<sdsl::int_vector<64> >(true, 64, vec_sizes[i], vec_widths[j]);
-	  }
-	}
-=======
         for (size_type j=0; j<vec_widths.size(); ++j) {
             // unspecialized
             test_Constructors<sdsl::int_vector<>   >(false, 64, vec_sizes[i], vec_widths[j]);
@@ -163,7 +107,6 @@
             test_Constructors<sdsl::int_vector<64> >(true, 64, vec_sizes[i], vec_widths[j]);
         }
     }
->>>>>>> 1de61086
 }
 
 TEST_F(IntVectorTest, Swap)
@@ -226,12 +169,12 @@
         sdsl::int_vector<> iv(vec_sizes[i]);
         ASSERT_EQ(vec_sizes[i], iv.size());
         auto cnt = iv.size();
-for (auto x : iv) {
+        for (auto x : iv) {
             x = --cnt;
         }
         std::sort(iv.begin(), iv.end());
         sdsl::int_vector<>::value_type last = 0;
-for (const auto& x : iv) {
+        for (const auto& x : iv) {
             ASSERT_TRUE(x >= last);
             last = x;
         }
