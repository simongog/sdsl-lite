#include "sdsl/bit_vectors.hpp"
#include "sdsl/select_support.hpp"
#include "gtest/gtest.h"
#include <string>

using namespace sdsl;
using namespace std;

string test_file;

namespace
{

template<class T>
class select_support_test : public ::testing::Test { };

using testing::Types;

typedef Types<select_support_mcl<>,
<<<<<<< HEAD
              hyb_sd_vector<>::select_1_type
/*        
        select_support_rrr<1, 256>,
        select_support_rrr<1, 129>,
        select_support_rrr<1, 192>,
        select_support_rrr<1, 255>,
        select_support_rrr<1, 15>,
        select_support_rrr<1, 31>,
        select_support_rrr<1, 63>,
        select_support_rrr<1, 127>,
        select_support_rrr<1, 128>,
        select_support_sd<1>,
        select_support_sd<0>,
        select_0_support_sd<>,
        select_support_il<1, 256>,
        select_support_il<1, 512>,
        select_support_il<1, 1024>,
        select_support_mcl<0>,
        select_support_rrr<0, 256>,
        select_support_rrr<0>,
        select_support_rrr<0, 15>,
        select_support_rrr<0, 31>,
        select_support_rrr<0, 63>,
        select_support_rrr<0, 127>,
        select_support_il<0, 256>,
        select_support_il<0, 512>,
        select_support_il<0, 1024>,
        select_support_mcl<01,2>,
        select_support_mcl<10,2>,
        select_support_mcl<00,2>,
        select_support_mcl<11,2>
*/        
=======
        /*
                select_support_rrr<1, 256>,
                select_support_rrr<1, 129>,
                select_support_rrr<1, 192>,
                select_support_rrr<1, 255>,
                select_support_rrr<1, 15>,
                select_support_rrr<1, 31>,
                select_support_rrr<1, 63>,
                select_support_rrr<1, 127>,
                select_support_rrr<1, 128>,
                select_support_sd<1>,
                select_support_sd<0>,
                select_0_support_sd<>,
                select_support_il<1, 256>,
                select_support_il<1, 512>,
                select_support_il<1, 1024>,
                select_support_mcl<0>,
                select_support_rrr<0, 256>,
                select_support_rrr<0>,
                select_support_rrr<0, 15>,
                select_support_rrr<0, 31>,
                select_support_rrr<0, 63>,
                select_support_rrr<0, 127>,
                select_support_il<0, 256>,
                select_support_il<0, 512>,
                select_support_il<0, 1024>,
                select_support_mcl<01,2>,
                select_support_mcl<10,2>,
                select_support_mcl<00,2>,
                select_support_mcl<11,2>
        */
        select_support_hyb_sd<1>
>>>>>>> ba86929c
        > Implementations;

TYPED_TEST_CASE(select_support_test, Implementations);

//! Test the select method
TYPED_TEST(select_support_test, select_method)
{
    static_assert(sdsl::util::is_regular<TypeParam>::value, "Type is not regular");
    bit_vector bvec;
    ASSERT_TRUE(load_from_file(bvec, test_file));
    typename TypeParam::bit_vector_type bv(bvec);
    TypeParam ss(&bv);
    for (uint64_t j=0, select=0; j < bvec.size(); ++j) {
        bool found = (j >= TypeParam::bit_pat_len-1);
        for (uint8_t k=0; found and k < TypeParam::bit_pat_len; ++k) {
            found &= bvec[j-k] == ((TypeParam::bit_pat>>k)&1);
        }
        if (found) {
            ++select;
            ASSERT_EQ(j, ss.select(select));
        }
//        if (bvec[j] == TypeParam::bit_pat) {
//            ++select;
//            ASSERT_EQ(j, ss.select(select));
//        }
    }
}

}// end namespace

int main(int argc, char** argv)
{
    ::testing::InitGoogleTest(&argc, argv);
    if (argc < 2) {
        // LCOV_EXCL_START
        cout << "Usage: " << argv[0] << " FILE " << endl;
        cout << "  Reads a bitvector from FILE and executes tests." << endl;
        return 1;
        // LCOV_EXCL_STOP
    }
    test_file = argv[1];
    return RUN_ALL_TESTS();
}<|MERGE_RESOLUTION|>--- conflicted
+++ resolved
@@ -17,9 +17,7 @@
 using testing::Types;
 
 typedef Types<select_support_mcl<>,
-<<<<<<< HEAD
-              hyb_sd_vector<>::select_1_type
-/*        
+        select_support_hyb_sd<1>,
         select_support_rrr<1, 256>,
         select_support_rrr<1, 129>,
         select_support_rrr<1, 192>,
@@ -49,41 +47,6 @@
         select_support_mcl<10,2>,
         select_support_mcl<00,2>,
         select_support_mcl<11,2>
-*/        
-=======
-        /*
-                select_support_rrr<1, 256>,
-                select_support_rrr<1, 129>,
-                select_support_rrr<1, 192>,
-                select_support_rrr<1, 255>,
-                select_support_rrr<1, 15>,
-                select_support_rrr<1, 31>,
-                select_support_rrr<1, 63>,
-                select_support_rrr<1, 127>,
-                select_support_rrr<1, 128>,
-                select_support_sd<1>,
-                select_support_sd<0>,
-                select_0_support_sd<>,
-                select_support_il<1, 256>,
-                select_support_il<1, 512>,
-                select_support_il<1, 1024>,
-                select_support_mcl<0>,
-                select_support_rrr<0, 256>,
-                select_support_rrr<0>,
-                select_support_rrr<0, 15>,
-                select_support_rrr<0, 31>,
-                select_support_rrr<0, 63>,
-                select_support_rrr<0, 127>,
-                select_support_il<0, 256>,
-                select_support_il<0, 512>,
-                select_support_il<0, 1024>,
-                select_support_mcl<01,2>,
-                select_support_mcl<10,2>,
-                select_support_mcl<00,2>,
-                select_support_mcl<11,2>
-        */
-        select_support_hyb_sd<1>
->>>>>>> ba86929c
         > Implementations;
 
 TYPED_TEST_CASE(select_support_test, Implementations);
